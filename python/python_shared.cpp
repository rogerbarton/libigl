#include "python_shared.h"
#include <sstream>
#include <string>
#include <fstream>

extern void python_export_vector(py::module &);
extern void python_export_igl(py::module &);

#ifdef PY_VIEWER
extern void python_export_igl_viewer(py::module &);
#endif

#ifdef PY_COMISO
extern void python_export_igl_comiso(py::module &);
#endif

#ifdef PY_TETGEN
extern void python_export_igl_tetgen(py::module &);
#endif

#ifdef PY_EMBREE
extern void python_export_igl_embree(py::module &);
#endif

#ifdef PY_TRIANGLE
extern void python_export_igl_triangle(py::module &);
#endif

#ifdef PY_CGAL
extern void python_export_igl_cgal(py::module &);
#endif

#ifdef PY_COPYLEFT
extern void python_export_igl_copyleft(py::module &);
#endif

#ifdef PY_PNG
extern void python_export_igl_png(py::module &);
#endif

#ifdef PY_BBW
extern void python_export_igl_bbw(py::module &);
#endif

PYBIND11_PLUGIN(pyigl) {
    py::module m("pyigl", R"pyigldoc(
        Python wrappers for libigl
        --------------------------

        .. currentmodule:: pyigl

        .. autosummary::
           :toctree: _generate

           AABB
           ARAPEnergyType
           MeshBooleanType
           SolverStatus
           active_set
           arap
           avg_edge_length
           barycenter
           barycentric_coordinates
<<<<<<< HEAD
           barycentric_to_global
=======
           bbw_bbw
           boundary_conditions
>>>>>>> f049d357
           boundary_facets
           boundary_loop
           cat
           collapse_edge
           colon
           column_to_quats
           comb_cross_field
           comb_frame_field
           compute_frame_field_bisectors
           copyleft_cgal_RemeshSelfIntersectionsParam
           copyleft_cgal_mesh_boolean
           copyleft_cgal_remesh_self_intersections
           copyleft_comiso_miq
           copyleft_comiso_nrosy
           copyleft_marching_cubes
           copyleft_swept_volume
           copyleft_tetgen_tetrahedralize
           cotmatrix
           covariance_scatter_matrix
           cross_field_missmatch
           cut_mesh_from_singularities
           deform_skeleton
           directed_edge_orientations
           directed_edge_parents
           doublearea
           dqs
           edge_lengths
           edge_topology
           eigs
           embree_ambient_occlusion
           embree_reorient_facets_raycast
           find_cross_field_singularities
           fit_rotations
           floor
           forward_kinematics
           gaussian_curvature
           get_seconds
           grad
           harmonic
           hsv_to_rgb
           internal_angles
           invert_diag
           is_irregular_vertex
           jet
           lbs_matrix
           local_basis
           lscm
           map_vertices_to_circle
           massmatrix
           min_quad_with_fixed
           n_polyvector
           normalize_row_lengths
           normalize_row_sums
           parula
           per_corner_normals
           per_edge_normals
           per_face_normals
           per_vertex_normals
           planarize_quad_mesh
           png_readPNG
           png_writePNG
           point_mesh_squared_distance
           polar_svd
           principal_curvature
           quad_planarity
           randperm
           readDMAT
           readMESH
           readOBJ
           readOFF
           readTGF
           read_triangle_mesh
           remove_duplicate_vertices
           rotate_vectors
           setdiff
           signed_distance
           slice
           slice_into
           slice_mask
           slice_tets
           sortrows
           streamlines
           triangle_triangle_adjacency
           triangle_triangulate
           unique
           unproject_onto_mesh
           upsample
           winding_number
           writeMESH
           writeOBJ

    )pyigldoc");

    python_export_vector(m);
    python_export_igl(m);


    #ifdef PY_VIEWER
    python_export_igl_viewer(m);
    #endif

    #ifdef PY_COMISO
    python_export_igl_comiso(m);
    #endif

    #ifdef PY_TETGEN
    python_export_igl_tetgen(m);
    #endif

    #ifdef PY_EMBREE
    python_export_igl_embree(m);
    #endif

    #ifdef PY_TRIANGLE
    python_export_igl_triangle(m);
    #endif

    #ifdef PY_CGAL
    python_export_igl_cgal(m);
    #endif

    #ifdef PY_COPYLEFT
    python_export_igl_copyleft(m);
    #endif

    #ifdef PY_PNG
    python_export_igl_png(m);
    #endif

    #ifdef PY_BBW
    python_export_igl_bbw(m);
    #endif

    return m.ptr();
}<|MERGE_RESOLUTION|>--- conflicted
+++ resolved
@@ -61,12 +61,9 @@
            avg_edge_length
            barycenter
            barycentric_coordinates
-<<<<<<< HEAD
            barycentric_to_global
-=======
            bbw_bbw
            boundary_conditions
->>>>>>> f049d357
            boundary_facets
            boundary_loop
            cat
