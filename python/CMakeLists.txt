--- conflicted
+++ resolved
@@ -66,11 +66,9 @@
 option(LIBIGL_WITH_TETGEN           "Use Tetgen"         ON)
 option(LIBIGL_WITH_TRIANGLE         "Use Triangle"       ON)
 option(LIBIGL_WITH_XML              "Use XML"            ON)
-<<<<<<< HEAD
 option(LIBIGL_WITH_PYTHON           "Use Python"         ON)
-=======
 option(LIBIGL_WITH_COPYLEFT         "Use Copyleft"       ON)
->>>>>>> aa298105
+
 
 if(LIBIGL_WITH_CGAL) # Do not remove or move this block, cgal strange build system fails without it
   find_package(CGAL REQUIRED)
