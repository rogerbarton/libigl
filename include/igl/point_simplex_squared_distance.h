// This file is part of libigl, a simple c++ geometry processing library.
// 
// Copyright (C) 2016 Alec Jacobson <alecjacobson@gmail.com>
// 
// This Source Code Form is subject to the terms of the Mozilla Public License 
// v. 2.0. If a copy of the MPL was not distributed with this file, You can 
// obtain one at http://mozilla.org/MPL/2.0/.
#ifndef IGL_POINT_SIMPLEX_SQUARED_DISTANCE_H
#define IGL_POINT_SIMPLEX_SQUARED_DISTANCE_H
#include "igl_inline.h"
#include <Eigen/Core>
namespace igl
{
  // Determine squared distance from a point to linear simplex. 
  //
  // Inputs:
  //   p  d-long query point
  //   V  #V by d list of vertices
  //   Ele  #Ele by ss<=d+1 list of simplex indices into V
  //   i  index into Ele of simplex
  // Outputs:
  //   sqr_d  squared distance of Ele(i) to p
  //   c  closest point on Ele(i) 
  //
  template <
    int DIM,
    typename Derivedp,
    typename DerivedV,
    typename DerivedEle,
    typename Derivedsqr_d,
    typename Derivedc>
  IGL_INLINE void point_simplex_squared_distance(
    const Eigen::MatrixBase<Derivedp> & p,
    const Eigen::MatrixBase<DerivedV> & V,
    const Eigen::MatrixBase<DerivedEle> & Ele,
    const typename DerivedEle::Index i,
    Derivedsqr_d & sqr_d,
    Eigen::PlainObjectBase<Derivedc> & c);
  // Determine squared distance from a point to linear simplex.
  // Also return barycentric coordinate of closest point. 
  //
  // Inputs:
  //   p  d-long query point
  //   V  #V by d list of vertices
  //   Ele  #Ele by ss<=d+1 list of simplex indices into V
  //   i  index into Ele of simplex
  // Outputs:
  //   sqr_d  squared distance of Ele(i) to p
  //   c  closest point on Ele(i) 
  //   b  barycentric coordinates of closest point on Ele(i) 
  //
  template <
    int DIM,
    typename Derivedp,
    typename DerivedV,
    typename DerivedEle,
    typename Derivedsqr_d,
    typename Derivedc,
    typename Derivedb>
  IGL_INLINE void point_simplex_squared_distance(
    const Eigen::MatrixBase<Derivedp> & p,
    const Eigen::MatrixBase<DerivedV> & V,
    const Eigen::MatrixBase<DerivedEle> & Ele,
    const typename DerivedEle::Index i,
    Derivedsqr_d & sqr_d,
<<<<<<< HEAD
    Eigen::PlainObjectBase<Derivedc> & c,
=======
    Eigen::MatrixBase<Derivedc> & c,
>>>>>>> 5e85fbd0
    Eigen::PlainObjectBase<Derivedb> & b);
}
#ifndef IGL_STATIC_LIBRARY
#  include "point_simplex_squared_distance.cpp"
#endif
#endif<|MERGE_RESOLUTION|>--- conflicted
+++ resolved
@@ -63,11 +63,7 @@
     const Eigen::MatrixBase<DerivedEle> & Ele,
     const typename DerivedEle::Index i,
     Derivedsqr_d & sqr_d,
-<<<<<<< HEAD
-    Eigen::PlainObjectBase<Derivedc> & c,
-=======
     Eigen::MatrixBase<Derivedc> & c,
->>>>>>> 5e85fbd0
     Eigen::PlainObjectBase<Derivedb> & b);
 }
 #ifndef IGL_STATIC_LIBRARY
