// This file is part of libigl, a simple c++ geometry processing library.
//
// Copyright (C) 2013 Alec Jacobson <alecjacobson@gmail.com>
//
// This Source Code Form is subject to the terms of the Mozilla Public License
// v. 2.0. If a copy of the MPL was not distributed with this file, You can
// obtain one at http://mozilla.org/MPL/2.0/.
#include "AABB.h"
#include "EPS.h"
#include "barycenter.h"
#include "colon.h"
#include "doublearea.h"
#include "point_simplex_squared_distance.h"
#include "project_to_line_segment.h"
#include "sort.h"
#include "volume.h"
#include "ray_box_intersect.h"
#include "ray_mesh_intersect.h"
#include <iostream>
#include <iomanip>
#include <limits>
#include <list>
#include <queue>
#include <stack>

template <typename DerivedV, int DIM>
template <typename DerivedEle, typename Derivedbb_mins, typename Derivedbb_maxs, typename Derivedelements>
IGL_INLINE void igl::AABB<DerivedV,DIM>::init(
    const Eigen::MatrixBase<DerivedV> & V,
    const Eigen::MatrixBase<DerivedEle> & Ele,
    const Eigen::MatrixBase<Derivedbb_mins> & bb_mins,
    const Eigen::MatrixBase<Derivedbb_maxs> & bb_maxs,
    const Eigen::MatrixBase<Derivedelements> & elements,
    const int i)
{
  using namespace std;
  using namespace Eigen;
  deinit();
  if(bb_mins.size() > 0)
  {
    assert(bb_mins.rows() == bb_maxs.rows() && "Serial tree arrays must match");
    assert(bb_mins.cols() == V.cols() && "Serial tree array dim must match V");
    assert(bb_mins.cols() == bb_maxs.cols() && "Serial tree arrays must match");
    assert(bb_mins.rows() == elements.rows() &&
        "Serial tree arrays must match");
    // construct from serialization
    m_box.extend(bb_mins.row(i).transpose());
    m_box.extend(bb_maxs.row(i).transpose());
    m_primitive = elements(i);
    // Not leaf then recurse
    if(m_primitive == -1)
    {
      m_left = new AABB();
      m_left->init( V,Ele,bb_mins,bb_maxs,elements,2*i+1);
      m_right = new AABB();
      m_right->init( V,Ele,bb_mins,bb_maxs,elements,2*i+2);
      //m_depth = std::max( m_left->m_depth, m_right->m_depth)+1;
    }
  }else
  {
    VectorXi allI = colon<int>(0,Ele.rows()-1);
    MatrixXDIMS BC;
    if(Ele.cols() == 1)
    {
      // points
      BC = V;
    }else
    {
      // Simplices
      barycenter(V,Ele,BC);
    }
    MatrixXi SI(BC.rows(),BC.cols());
    {
      MatrixXDIMS _;
      MatrixXi IS;
      igl::sort(BC,1,true,_,IS);
      // Need SI(i) to tell which place i would be sorted into
      const int dim = IS.cols();
      for(int i = 0;i<IS.rows();i++)
      {
        for(int d = 0;d<dim;d++)
        {
          SI(IS(i,d),d) = i;
        }
      }
    }
    init(V,Ele,SI,allI);
  }
}

template <typename DerivedV, int DIM>
template <typename DerivedEle>
void igl::AABB<DerivedV,DIM>::init(
    const Eigen::MatrixBase<DerivedV> & V,
    const Eigen::MatrixBase<DerivedEle> & Ele)
{
  using namespace Eigen;
  // deinit will be immediately called...
  return init(V,Ele,MatrixXDIMS(),MatrixXDIMS(),VectorXi(),0);
}

  template <typename DerivedV, int DIM>
template <
  typename DerivedEle,
  typename DerivedSI,
  typename DerivedI>
IGL_INLINE void igl::AABB<DerivedV,DIM>::init(
    const Eigen::MatrixBase<DerivedV> & V,
    const Eigen::MatrixBase<DerivedEle> & Ele,
    const Eigen::MatrixBase<DerivedSI> & SI,
    const Eigen::MatrixBase<DerivedI> & I)
{
  using namespace Eigen;
  using namespace std;
  deinit();
  if(V.size() == 0 || Ele.size() == 0 || I.size() == 0)
  {
    return;
  }
  assert(DIM == V.cols() && "V.cols() should matched declared dimension");
  //const Scalar inf = numeric_limits<Scalar>::infinity();
  m_box = AlignedBox<Scalar,DIM>();
  // Compute bounding box
  for(int i = 0;i<I.rows();i++)
  {
    for(int c = 0;c<Ele.cols();c++)
    {
      m_box.extend(V.row(Ele(I(i),c)).transpose());
      m_box.extend(V.row(Ele(I(i),c)).transpose());
    }
  }
  switch(I.size())
  {
    case 0:
      {
        assert(false);
      }
    case 1:
      {
        m_primitive = I(0);
        break;
      }
    default:
      {
        // Compute longest direction
        int max_d = -1;
        m_box.diagonal().maxCoeff(&max_d);
        // Can't use median on BC directly because many may have same value,
        // but can use median on sorted BC indices
        VectorXi SIdI(I.rows());
        for(int i = 0;i<I.rows();i++)
        {
          SIdI(i) = SI(I(i),max_d);
        }
        // Pass by copy to avoid changing input
        const auto median = [](VectorXi A)->int
        {
          size_t n = (A.size()-1)/2;
          nth_element(A.data(),A.data()+n,A.data()+A.size());
          return A(n);
        };
        const int med = median(SIdI);
        VectorXi LI((I.rows()+1)/2),RI(I.rows()/2);
        assert(LI.rows()+RI.rows() == I.rows());
        // Distribute left and right
        {
          int li = 0;
          int ri = 0;
          for(int i = 0;i<I.rows();i++)
          {
            if(SIdI(i)<=med)
            {
              LI(li++) = I(i);
            }else
            {
              RI(ri++) = I(i);
            }
          }
        }
        //m_depth = 0;
        if(LI.rows()>0)
        {
          m_left = new AABB();
          m_left->init(V,Ele,SI,LI);
          //m_depth = std::max(m_depth, m_left->m_depth+1);
        }
        if(RI.rows()>0)
        {
          m_right = new AABB();
          m_right->init(V,Ele,SI,RI);
          //m_depth = std::max(m_depth, m_right->m_depth+1);
        }
      }
  }
}

template <typename DerivedV, int DIM>
IGL_INLINE bool igl::AABB<DerivedV,DIM>::is_leaf() const
{
  return m_primitive != -1;
}

template <typename DerivedV, int DIM>
template <typename DerivedEle, typename Derivedq>
IGL_INLINE std::vector<int> igl::AABB<DerivedV,DIM>::find(
    const Eigen::MatrixBase<DerivedV> & V,
    const Eigen::MatrixBase<DerivedEle> & Ele,
    const Eigen::MatrixBase<Derivedq> & q,
    const bool first) const
{
  using namespace std;
  using namespace Eigen;
  assert(q.size() == DIM &&
      "Query dimension should match aabb dimension");
  assert(Ele.cols() == V.cols()+1 &&
      "AABB::find only makes sense for (d+1)-simplices");
  const Scalar epsilon = igl::EPS<Scalar>();
  // Check if outside bounding box
  bool inside = m_box.contains(q.transpose());
  if(!inside)
  {
    return std::vector<int>();
  }
  assert(m_primitive==-1 || (m_left == NULL && m_right == NULL));
  if(is_leaf())
  {
    // Initialize to some value > -epsilon
    Scalar a1=0,a2=0,a3=0,a4=0;
    switch(DIM)
    {
      case 3:
        {
          // Barycentric coordinates
          typedef Eigen::Matrix<Scalar,1,3> RowVector3S;
          const RowVector3S V1 = V.row(Ele(m_primitive,0));
          const RowVector3S V2 = V.row(Ele(m_primitive,1));
          const RowVector3S V3 = V.row(Ele(m_primitive,2));
          const RowVector3S V4 = V.row(Ele(m_primitive,3));
          a1 = volume_single(V2,V4,V3,(RowVector3S)q);
          a2 = volume_single(V1,V3,V4,(RowVector3S)q);
          a3 = volume_single(V1,V4,V2,(RowVector3S)q);
          a4 = volume_single(V1,V2,V3,(RowVector3S)q);
          break;
        }
      case 2:
        {
          // Barycentric coordinates
          typedef Eigen::Matrix<Scalar,2,1> Vector2S;
          const Vector2S V1 = V.row(Ele(m_primitive,0));
          const Vector2S V2 = V.row(Ele(m_primitive,1));
          const Vector2S V3 = V.row(Ele(m_primitive,2));
          // Hack for now to keep templates simple. If becomes bottleneck
          // consider using std::enable_if_t
          const Vector2S q2 = q.head(2);
          a1 = doublearea_single(V1,V2,q2);
          a2 = doublearea_single(V2,V3,q2);
          a3 = doublearea_single(V3,V1,q2);
          break;
        }
      default:assert(false);
    }
    // Normalization is important for correcting sign
    Scalar sum = a1+a2+a3+a4;
    a1 /= sum;
    a2 /= sum;
    a3 /= sum;
    a4 /= sum;
    if(
        a1>=-epsilon &&
        a2>=-epsilon &&
        a3>=-epsilon &&
        a4>=-epsilon)
    {
      return std::vector<int>(1,m_primitive);
    }else
    {
      return std::vector<int>();
    }
  }
  std::vector<int> left = m_left->find(V,Ele,q,first);
  if(first && !left.empty())
  {
    return left;
  }
  std::vector<int> right = m_right->find(V,Ele,q,first);
  if(first)
  {
    return right;
  }
  left.insert(left.end(),right.begin(),right.end());
  return left;
}

template <typename DerivedV, int DIM>
IGL_INLINE int igl::AABB<DerivedV,DIM>::subtree_size() const
{
  // 1 for self
  int n = 1;
  int n_left = 0,n_right = 0;
  if(m_left != NULL)
  {
    n_left = m_left->subtree_size();
  }
  if(m_right != NULL)
  {
    n_right = m_right->subtree_size();
  }
  n += 2*std::max(n_left,n_right);
  return n;
}


template <typename DerivedV, int DIM>
template <typename Derivedbb_mins, typename Derivedbb_maxs, typename Derivedelements>
IGL_INLINE void igl::AABB<DerivedV,DIM>::serialize(
    Eigen::PlainObjectBase<Derivedbb_mins> & bb_mins,
    Eigen::PlainObjectBase<Derivedbb_maxs> & bb_maxs,
    Eigen::PlainObjectBase<Derivedelements> & elements,
    const int i) const
{
  using namespace std;
  using namespace Eigen;
  // Calling for root then resize output
  if(i==0)
  {
    const int m = subtree_size();
    //cout<<"m: "<<m<<endl;
    bb_mins.resize(m,DIM);
    bb_maxs.resize(m,DIM);
    elements.resize(m,1);
  }
  //cout<<i<<" ";
  bb_mins.row(i) = m_box.min();
  bb_maxs.row(i) = m_box.max();
  elements(i) = m_primitive;
  if(m_left != NULL)
  {
    m_left->serialize(bb_mins,bb_maxs,elements,2*i+1);
  }
  if(m_right != NULL)
  {
    m_right->serialize(bb_mins,bb_maxs,elements,2*i+2);
  }
}

template <typename DerivedV, int DIM>
template <typename DerivedEle>
IGL_INLINE typename igl::AABB<DerivedV,DIM>::Scalar
igl::AABB<DerivedV,DIM>::squared_distance(
  const Eigen::MatrixBase<DerivedV> & V,
  const Eigen::MatrixBase<DerivedEle> & Ele,
  const RowVectorDIMS & p,
  int & i,
  Eigen::PlainObjectBase<RowVectorDIMS> & c) const
{
  return squared_distance(V,Ele,p,std::numeric_limits<Scalar>::infinity(),i,c);
}


template <typename DerivedV, int DIM>
template <typename DerivedEle>
IGL_INLINE typename igl::AABB<DerivedV,DIM>::Scalar
igl::AABB<DerivedV,DIM>::squared_distance(
  const Eigen::MatrixBase<DerivedV> & V,
  const Eigen::MatrixBase<DerivedEle> & Ele,
  const RowVectorDIMS & p,
  Scalar low_sqr_d,
  Scalar up_sqr_d,
  int & i,
  Eigen::PlainObjectBase<RowVectorDIMS> & c) const
{
  using namespace Eigen;
  using namespace std;
  //assert(low_sqr_d <= up_sqr_d);
  if(low_sqr_d > up_sqr_d)
  {
    return low_sqr_d;
  }
  Scalar sqr_d = up_sqr_d;
  //assert(DIM == 3 && "Code has only been tested for DIM == 3");
  assert((Ele.cols() == 3 || Ele.cols() == 2 || Ele.cols() == 1)
    && "Code has only been tested for simplex sizes 3,2,1");

  assert(m_primitive==-1 || (m_left == NULL && m_right == NULL));
  if(is_leaf())
  {
    leaf_squared_distance(V,Ele,p,low_sqr_d,sqr_d,i,c);
  }else
  {
    bool looked_left = false;
    bool looked_right = false;
    const auto & look_left = [&]()
    {
      int i_left;
      RowVectorDIMS c_left = c;
      Scalar sqr_d_left =
        m_left->squared_distance(V,Ele,p,low_sqr_d,sqr_d,i_left,c_left);
      this->set_min(p,sqr_d_left,i_left,c_left,sqr_d,i,c);
      looked_left = true;
    };
    const auto & look_right = [&]()
    {
      int i_right;
      RowVectorDIMS c_right = c;
<<<<<<< HEAD
      Scalar sqr_d_right = 
=======
      Scalar sqr_d_right =
>>>>>>> 153db726
        m_right->squared_distance(V,Ele,p,low_sqr_d,sqr_d,i_right,c_right);
      this->set_min(p,sqr_d_right,i_right,c_right,sqr_d,i,c);
      looked_right = true;
    };

    // must look left or right if in box
    if(m_left->m_box.contains(p.transpose()))
    {
      look_left();
    }
    if(m_right->m_box.contains(p.transpose()))
    {
      look_right();
    }
    // if haven't looked left and could be less than current min, then look
    Scalar left_up_sqr_d =
      m_left->m_box.squaredExteriorDistance(p.transpose());
    Scalar right_up_sqr_d =
      m_right->m_box.squaredExteriorDistance(p.transpose());
    if(left_up_sqr_d < right_up_sqr_d)
    {
      if(!looked_left && left_up_sqr_d<sqr_d)
      {
        look_left();
      }
      if( !looked_right && right_up_sqr_d<sqr_d)
      {
        look_right();
      }
    }else
    {
      if( !looked_right && right_up_sqr_d<sqr_d)
      {
        look_right();
      }
      if(!looked_left && left_up_sqr_d<sqr_d)
      {
        look_left();
      }
    }
  }
  return sqr_d;
}

template <typename DerivedV, int DIM>
template <typename DerivedEle>
IGL_INLINE typename igl::AABB<DerivedV,DIM>::Scalar
igl::AABB<DerivedV,DIM>::squared_distance(
  const Eigen::MatrixBase<DerivedV> & V,
  const Eigen::MatrixBase<DerivedEle> & Ele,
  const RowVectorDIMS & p,
  Scalar up_sqr_d,
  int & i,
  Eigen::PlainObjectBase<RowVectorDIMS> & c) const
{
  return squared_distance(V,Ele,p,0.0,up_sqr_d,i,c);
}

template <typename DerivedV, int DIM>
template <
  typename DerivedEle,
  typename DerivedP,
  typename DerivedsqrD,
  typename DerivedI,
  typename DerivedC>
IGL_INLINE void igl::AABB<DerivedV,DIM>::squared_distance(
  const Eigen::MatrixBase<DerivedV> & V,
  const Eigen::MatrixBase<DerivedEle> & Ele,
  const Eigen::MatrixBase<DerivedP> & P,
  Eigen::PlainObjectBase<DerivedsqrD> & sqrD,
  Eigen::PlainObjectBase<DerivedI> & I,
  Eigen::PlainObjectBase<DerivedC> & C) const
{
  assert(P.cols() == V.cols() && "cols in P should match dim of cols in V");
  sqrD.resize(P.rows(),1);
  I.resize(P.rows(),1);
  C.resizeLike(P);
  // O( #P * log #Ele ), where log #Ele is really the depth of this AABB
  // hierarchy
  for(int p = 0;p<P.rows();p++)
  {
    RowVectorDIMS Pp = P.row(p), c;
    int Ip;
    sqrD(p) = squared_distance(V,Ele,Pp,Ip,c);
    I(p) = Ip;
    C.row(p).head(DIM) = c;
  }
}

template <typename DerivedV, int DIM>
template <
  typename DerivedEle,
  typename Derivedother_V,
  typename Derivedother_Ele,
  typename DerivedsqrD,
  typename DerivedI,
  typename DerivedC>
IGL_INLINE void igl::AABB<DerivedV,DIM>::squared_distance(
  const Eigen::MatrixBase<DerivedV> & V,
  const Eigen::MatrixBase<DerivedEle> & Ele,
  const AABB<Derivedother_V,DIM> & other,
  const Eigen::MatrixBase<Derivedother_V> & other_V,
  const Eigen::MatrixBase<Derivedother_Ele> & other_Ele,
  Eigen::PlainObjectBase<DerivedsqrD> & sqrD,
  Eigen::PlainObjectBase<DerivedI> & I,
  Eigen::PlainObjectBase<DerivedC> & C) const
{
  assert(other_Ele.cols() == 1 &&
    "Only implemented for other as list of points");
  assert(other_V.cols() == V.cols() && "other must match this dimension");
  sqrD.setConstant(other_Ele.rows(),1,std::numeric_limits<double>::infinity());
  I.resize(other_Ele.rows(),1);
  C.resize(other_Ele.rows(),other_V.cols());
  // All points in other_V currently think they need to check against root of
  // this. The point of using another AABB is to quickly prune chunks of
  // other_V so that most points just check some subtree of this.

  // This holds a conservative estimate of max(sqr_D) where sqr_D is the
  // current best minimum squared distance for all points in this subtree
  double up_sqr_d = std::numeric_limits<double>::infinity();
  squared_distance_helper(
    V,Ele,&other,other_V,other_Ele,0,up_sqr_d,sqrD,I,C);
}

template <typename DerivedV, int DIM>
template <
  typename DerivedEle,
  typename Derivedother_V,
  typename Derivedother_Ele,
  typename DerivedsqrD,
  typename DerivedI,
  typename DerivedC>
IGL_INLINE typename igl::AABB<DerivedV,DIM>::Scalar
  igl::AABB<DerivedV,DIM>::squared_distance_helper(
  const Eigen::MatrixBase<DerivedV> & V,
  const Eigen::MatrixBase<DerivedEle> & Ele,
  const AABB<Derivedother_V,DIM> * other,
  const Eigen::MatrixBase<Derivedother_V> & other_V,
  const Eigen::MatrixBase<Derivedother_Ele> & other_Ele,
  const Scalar /*up_sqr_d*/,
  Eigen::PlainObjectBase<DerivedsqrD> & sqrD,
  Eigen::PlainObjectBase<DerivedI> & I,
  Eigen::PlainObjectBase<DerivedC> & C) const
{
  using namespace std;
  using namespace Eigen;

  // This implementation is a bit disappointing. There's no major speed up. Any
  // performance gains seem to come from accidental cache coherency and
  // diminish for larger "other" (the opposite of what was intended).

  // Base case
  if(other->is_leaf() && this->is_leaf())
  {
    Scalar sqr_d = sqrD(other->m_primitive);
    int i = I(other->m_primitive);
    RowVectorDIMS c = C.row(      other->m_primitive);
    RowVectorDIMS p = other_V.row(other->m_primitive);
    leaf_squared_distance(V,Ele,p,sqr_d,i,c);
    sqrD( other->m_primitive) = sqr_d;
    I(    other->m_primitive) = i;
    C.row(other->m_primitive) = c;
    //cout<<"leaf: "<<sqr_d<<endl;
    //other->m_low_sqr_d = sqr_d;
    return sqr_d;
  }

  if(other->is_leaf())
  {
    Scalar sqr_d = sqrD(other->m_primitive);
    int i = I(other->m_primitive);
    RowVectorDIMS c = C.row(      other->m_primitive);
    RowVectorDIMS p = other_V.row(other->m_primitive);
    sqr_d = squared_distance(V,Ele,p,sqr_d,i,c);
    sqrD( other->m_primitive) = sqr_d;
    I(    other->m_primitive) = i;
    C.row(other->m_primitive) = c;
    //other->m_low_sqr_d = sqr_d;
    return sqr_d;
  }

  //// Exact minimum squared distance between arbitary primitives inside this and
  //// othre's bounding boxes
  //const auto & min_squared_distance = [&](
  //  const AABB<DerivedV,DIM> * A,
  //  const AABB<Derivedother_V,DIM> * B)->Scalar
  //{
  //  return A->m_box.squaredExteriorDistance(B->m_box);
  //};

  if(this->is_leaf())
  {
    //if(min_squared_distance(this,other) < other->m_low_sqr_d)
    if(true)
    {
      this->squared_distance_helper(
        V,Ele,other->m_left,other_V,other_Ele,0,sqrD,I,C);
      this->squared_distance_helper(
        V,Ele,other->m_right,other_V,other_Ele,0,sqrD,I,C);
    }else
    {
      // This is never reached...
    }
    //// we know other is not a leaf
    //other->m_low_sqr_d = std::max(other->m_left->m_low_sqr_d,other->m_right->m_low_sqr_d);
    return 0;
  }

  // FORCE DOWN TO OTHER LEAF EVAL
  //if(min_squared_distance(this,other) < other->m_low_sqr_d)
  if(true)
  {
    if(true)
    {
      this->squared_distance_helper(
        V,Ele,other->m_left,other_V,other_Ele,0,sqrD,I,C);
      this->squared_distance_helper(
        V,Ele,other->m_right,other_V,other_Ele,0,sqrD,I,C);
    }else // this direction never seems to be faster
    {
      this->m_left->squared_distance_helper(
        V,Ele,other,other_V,other_Ele,0,sqrD,I,C);
      this->m_right->squared_distance_helper(
        V,Ele,other,other_V,other_Ele,0,sqrD,I,C);
    }
  }else
  {
    // this is never reached ... :-(
  }
  //// we know other is not a leaf
  //other->m_low_sqr_d = std::max(other->m_left->m_low_sqr_d,other->m_right->m_low_sqr_d);

  return 0;
#if 0 // False

  // _Very_ conservative approximation of maximum squared distance between
  // primitives inside this and other's bounding boxes
  const auto & max_squared_distance = [](
    const AABB<DerivedV,DIM> * A,
    const AABB<Derivedother_V,DIM> * B)->Scalar
  {
    AlignedBox<Scalar,DIM> combo = A->m_box;
    combo.extend(B->m_box);
    return combo.diagonal().squaredNorm();
  };

  //// other base-case
  //if(other->is_leaf())
  //{
  //  double sqr_d = sqrD(other->m_primitive);
  //  int i = I(other->m_primitive);
  //  RowVectorDIMS c = C.row(m_primitive);
  //  RowVectorDIMS p = other_V.row(m_primitive);
  //  leaf_squared_distance(V,Ele,p,sqr_d,i,c);
  //  sqrD(other->m_primitive) = sqr_d;
  //  I(other->m_primitive) = i;
  //  C.row(m_primitive) = c;
  //  return;
  //}
  std::vector<const AABB<DerivedV,DIM> * > this_list;
  if(this->is_leaf())
  {
    this_list.push_back(this);
  }else
  {
    assert(this->m_left);
    this_list.push_back(this->m_left);
    assert(this->m_right);
    this_list.push_back(this->m_right);
  }
  std::vector<AABB<Derivedother_V,DIM> *> other_list;
  if(other->is_leaf())
  {
    other_list.push_back(other);
  }else
  {
    assert(other->m_left);
    other_list.push_back(other->m_left);
    assert(other->m_right);
    other_list.push_back(other->m_right);
  }

  //const std::function<Scalar(
  //  const AABB<Derivedother_V,DIM> * other)
  //    > low_sqr_d = [&sqrD,&low_sqr_d](const AABB<Derivedother_V,DIM> * other)->Scalar
  //  {
  //    if(other->is_leaf())
  //    {
  //      return sqrD(other->m_primitive);
  //    }else
  //    {
  //      return std::max(low_sqr_d(other->m_left),low_sqr_d(other->m_right));
  //    }
  //  };

  //// Potentially recurse on all pairs, if minimum distance is less than running
  //// bound
  //Eigen::Matrix<Scalar,Eigen::Dynamic,1> other_low_sqr_d =
  //  Eigen::Matrix<Scalar,Eigen::Dynamic,1>::Constant(other_list.size(),1,up_sqr_d);
  for(size_t child = 0;child<other_list.size();child++)
  {
    auto other_tree = other_list[child];

    Eigen::Matrix<Scalar,Eigen::Dynamic,1> this_low_sqr_d(this_list.size(),1);
    for(size_t t = 0;t<this_list.size();t++)
    {
      const auto this_tree = this_list[t];
      this_low_sqr_d(t) = max_squared_distance(this_tree,other_tree);
    }
    if(this_list.size() ==2 &&
      ( this_low_sqr_d(0) > this_low_sqr_d(1))
      )
    {
      std::swap(this_list[0],this_list[1]);
      //std::swap(this_low_sqr_d(0),this_low_sqr_d(1));
    }
    const Scalar sqr_d = this_low_sqr_d.minCoeff();


    for(size_t t = 0;t<this_list.size();t++)
    {
      const auto this_tree = this_list[t];

      //const auto mm = low_sqr_d(other_tree);
      //const Scalar mc = other_low_sqr_d(child);
      //assert(mc == mm);
      // Only look left/right in this_list if can possible decrease somebody's
      // distance in this_tree.
      const Scalar min_this_other = min_squared_distance(this_tree,other_tree);
      if(
          min_this_other < sqr_d &&
          min_this_other < other_tree->m_low_sqr_d)
      {
        //cout<<"before: "<<other_low_sqr_d(child)<<endl;
        //other_low_sqr_d(child) = std::min(
        //  other_low_sqr_d(child),
        //  this_tree->squared_distance_helper(
        //    V,Ele,other_tree,other_V,other_Ele,other_low_sqr_d(child),sqrD,I,C));
        //cout<<"after: "<<other_low_sqr_d(child)<<endl;
          this_tree->squared_distance_helper(
            V,Ele,other_tree,other_V,other_Ele,0,sqrD,I,C);
      }
    }
  }
  //const Scalar ret = other_low_sqr_d.maxCoeff();
  //const auto mm = low_sqr_d(other);
  //assert(mm == ret);
  //cout<<"non-leaf: "<<ret<<endl;
  //return ret;
  if(!other->is_leaf())
  {
    other->m_low_sqr_d = std::max(other->m_left->m_low_sqr_d,other->m_right->m_low_sqr_d);
  }
  return 0;
#endif
}

template <typename DerivedV, int DIM>
template <typename DerivedEle>
IGL_INLINE void igl::AABB<DerivedV,DIM>::leaf_squared_distance(
  const Eigen::MatrixBase<DerivedV> & V,
  const Eigen::MatrixBase<DerivedEle> & Ele,
  const RowVectorDIMS & p,
  const Scalar low_sqr_d,
  Scalar & sqr_d,
  int & i,
  Eigen::PlainObjectBase<RowVectorDIMS> & c) const
{
  using namespace Eigen;
  using namespace std;
  if(low_sqr_d > sqr_d)
  {
    sqr_d = low_sqr_d;
    return;
  }
  RowVectorDIMS c_candidate;
  Scalar sqr_d_candidate;
  igl::point_simplex_squared_distance<DIM>(
    p,V,Ele,m_primitive,sqr_d_candidate,c_candidate);
  set_min(p,sqr_d_candidate,m_primitive,c_candidate,sqr_d,i,c);
}

template <typename DerivedV, int DIM>
template <typename DerivedEle>
IGL_INLINE void igl::AABB<DerivedV,DIM>::leaf_squared_distance(
  const Eigen::MatrixBase<DerivedV> & V,
  const Eigen::MatrixBase<DerivedEle> & Ele,
  const RowVectorDIMS & p,
  Scalar & sqr_d,
  int & i,
  Eigen::PlainObjectBase<RowVectorDIMS> & c) const
{
  return leaf_squared_distance(V,Ele,p,0,sqr_d,i,c);
}


template <typename DerivedV, int DIM>
IGL_INLINE void igl::AABB<DerivedV,DIM>::set_min(
  const RowVectorDIMS &
#ifndef NDEBUG
  p
#endif
  ,
  const Scalar sqr_d_candidate,
  const int i_candidate,
  const RowVectorDIMS & c_candidate,
  Scalar & sqr_d,
  int & i,
  Eigen::PlainObjectBase<RowVectorDIMS> & c) const
{
#ifndef NDEBUG
  //std::cout<<matlab_format(c_candidate,"c_candidate")<<std::endl;
  //// This doesn't quite make sense to check with bounds
  // const Scalar pc_norm = (p-c_candidate).squaredNorm();
  // const Scalar diff = fabs(sqr_d_candidate - pc_norm);
  // assert(diff<=1e-10 && "distance should match norm of difference");
#endif
  if(sqr_d_candidate < sqr_d)
  {
    i = i_candidate;
    c = c_candidate;
    sqr_d = sqr_d_candidate;
  }
}


template <typename DerivedV, int DIM>
template <typename DerivedEle>
IGL_INLINE bool
igl::AABB<DerivedV,DIM>::intersect_ray(
  const Eigen::MatrixBase<DerivedV> & V,
  const Eigen::MatrixBase<DerivedEle> & Ele,
  const RowVectorDIMS & origin,
  const RowVectorDIMS & dir,
  std::vector<igl::Hit> & hits) const
{
  hits.clear();
  const Scalar t0 = 0;
  const Scalar t1 = std::numeric_limits<Scalar>::infinity();
  {
    Scalar _1,_2;
    if(!ray_box_intersect(origin,dir,m_box,t0,t1,_1,_2))
    {
      return false;
    }
  }
  if(this->is_leaf())
  {
    // Actually process elements
    assert((Ele.size() == 0 || Ele.cols() == 3) && "Elements should be triangles");
    // Cheesecake way of hitting element
    bool ret = ray_mesh_intersect(origin,dir,V,Ele.row(m_primitive),hits);
    // Since we only gave ray_mesh_intersect a single face, it will have set
    // any hits to id=0. Set these to this primitive's id
    for(auto & hit : hits)
    {
      hit.id = m_primitive;
    }
    return ret;
  }
  std::vector<igl::Hit> left_hits;
  std::vector<igl::Hit> right_hits;
  const bool left_ret = m_left->intersect_ray(V,Ele,origin,dir,left_hits);
  const bool right_ret = m_right->intersect_ray(V,Ele,origin,dir,right_hits);
  hits.insert(hits.end(),left_hits.begin(),left_hits.end());
  hits.insert(hits.end(),right_hits.begin(),right_hits.end());
  return left_ret || right_ret;
}

template <typename DerivedV, int DIM>
template <typename DerivedEle>
IGL_INLINE bool
igl::AABB<DerivedV,DIM>::intersect_ray(
  const Eigen::MatrixBase<DerivedV> & V,
  const Eigen::MatrixBase<DerivedEle> & Ele,
  const RowVectorDIMS & origin,
  const RowVectorDIMS & dir,
  igl::Hit & hit) const
{
#if false
  // BFS
  std::queue<const AABB *> Q;
  // Or DFS
  //std::stack<const AABB *> Q;
  Q.push(this);
  bool any_hit = false;
  hit.t = std::numeric_limits<Scalar>::infinity();
  while(!Q.empty())
  {
    const AABB * tree = Q.front();
    //const AABB * tree = Q.top();
    Q.pop();
    {
      Scalar _1,_2;
      if(!ray_box_intersect(
        origin,dir,tree->m_box,Scalar(0),Scalar(hit.t),_1,_2))
      {
        continue;
      }
    }
    if(tree->is_leaf())
    {
      // Actually process elements
      assert((Ele.size() == 0 || Ele.cols() == 3) && "Elements should be triangles");
      igl::Hit leaf_hit;
      if(
        ray_mesh_intersect(origin,dir,V,Ele.row(tree->m_primitive),leaf_hit)&&
        leaf_hit.t < hit.t)
      {
        // correct the id
        leaf_hit.id = tree->m_primitive;
        hit = leaf_hit;
      }
      continue;
    }
    // Add children to queue
    Q.push(tree->m_left);
    Q.push(tree->m_right);
  }
  return any_hit;
#else
  // DFS
  return intersect_ray(
    V,Ele,origin,dir,std::numeric_limits<Scalar>::infinity(),hit);
#endif
}

template <typename DerivedV, int DIM>
template <typename DerivedEle>
IGL_INLINE bool
igl::AABB<DerivedV,DIM>::intersect_ray(
  const Eigen::MatrixBase<DerivedV> & V,
  const Eigen::MatrixBase<DerivedEle> & Ele,
  const RowVectorDIMS & origin,
  const RowVectorDIMS & dir,
  const Scalar _min_t,
  igl::Hit & hit) const
{
  //// Naive, slow
  //std::vector<igl::Hit> hits;
  //intersect_ray(V,Ele,origin,dir,hits);
  //if(hits.size() > 0)
  //{
  //  hit = hits.front();
  //  return true;
  //}else
  //{
  //  return false;
  //}
  Scalar min_t = _min_t;
  const Scalar t0 = 0;
  {
    Scalar _1,_2;
    if(!ray_box_intersect(origin,dir,m_box,t0,min_t,_1,_2))
    {
      return false;
    }
  }
  if(this->is_leaf())
  {
    // Actually process elements
    assert((Ele.size() == 0 || Ele.cols() == 3) && "Elements should be triangles");
    // Cheesecake way of hitting element
    bool ret = ray_mesh_intersect(origin,dir,V,Ele.row(m_primitive),hit);
    hit.id = m_primitive;
    return ret;
  }

  // Doesn't seem like smartly choosing left before/after right makes a
  // differnce
  igl::Hit left_hit;
  igl::Hit right_hit;
  bool left_ret = m_left->intersect_ray(V,Ele,origin,dir,min_t,left_hit);
  if(left_ret && left_hit.t<min_t)
  {
    // It's scary that this line doesn't seem to matter....
    min_t = left_hit.t;
    hit = left_hit;
    left_ret = true;
  }else
  {
    left_ret = false;
  }
  bool right_ret = m_right->intersect_ray(V,Ele,origin,dir,min_t,right_hit);
  if(right_ret && right_hit.t<min_t)
  {
    min_t = right_hit.t;
    hit = right_hit;
    right_ret = true;
  }else
  {
    right_ret = false;
  }
  return left_ret || right_ret;
}

// This is a bullshit template because AABB annoyingly needs templates for bad
// combinations of 3D V with DIM=2 AABB
//
// _Define_ as a no-op rather than monkeying around with the proper code above
//
// Meanwhile, GCC seems to have a bug. Let's see if GCC likes using explicit
// namespace block instead. https://stackoverflow.com/a/25594681/148668
namespace igl
{
  template<> template<> IGL_INLINE float AABB<Eigen::Matrix<float, -1, 3, 1, -1, 3>, 2>::squared_distance( Eigen::MatrixBase<Eigen::Matrix<float, -1, 3, 1, -1, 3> > const&, Eigen::MatrixBase<Eigen::Matrix<int, -1, 3, 1, -1, 3> > const&, Eigen::Matrix<float, 1, 2, 1, 1, 2> const&, int&, Eigen::PlainObjectBase<Eigen::Matrix<float, 1, 2, 1, 1, 2> >&) const { assert(false);return -1;};
  template<> template<> IGL_INLINE float igl::AABB<Eigen::Matrix<float, -1, 3, 1, -1, 3>, 2>::squared_distance( Eigen::MatrixBase<Eigen::Matrix<float, -1, 3, 1, -1, 3> > const&, Eigen::MatrixBase<Eigen::Matrix<int, -1, 3, 1, -1, 3> > const&, Eigen::Matrix<float, 1, 2, 1, 1, 2> const&, float, float, int&, Eigen::PlainObjectBase<Eigen::Matrix<float, 1, 2, 1, 1, 2> >&) const { assert(false);return -1;};
  template<> template<> IGL_INLINE void igl::AABB<Eigen::Matrix<float, -1, 3, 1, -1, 3>, 2>::init (Eigen::MatrixBase<Eigen::Matrix<float, -1, 3, 1, -1, 3> > const&, Eigen::MatrixBase<Eigen::Matrix<int, -1, 3, 1, -1, 3> > const&) { assert(false);};
  template<> template<> IGL_INLINE double AABB<Eigen::Matrix<double, -1, 3, 1, -1, 3>, 2>::squared_distance( Eigen::MatrixBase<Eigen::Matrix<double, -1, 3, 1, -1, 3> > const&, Eigen::MatrixBase<Eigen::Matrix<int, -1, 3, 1, -1, 3> > const&, Eigen::Matrix<double, 1, 2, 1, 1, 2> const&, int&, Eigen::PlainObjectBase<Eigen::Matrix<double, 1, 2, 1, 1, 2> >&) const { assert(false);return -1;};
  template<> template<> IGL_INLINE double igl::AABB<Eigen::Matrix<double, -1, 3, 1, -1, 3>, 2>::squared_distance( Eigen::MatrixBase<Eigen::Matrix<double, -1, 3, 1, -1, 3> > const&, Eigen::MatrixBase<Eigen::Matrix<int, -1, 3, 1, -1, 3> > const&, Eigen::Matrix<double, 1, 2, 1, 1, 2> const&, double, double, int&, Eigen::PlainObjectBase<Eigen::Matrix<double, 1, 2, 1, 1, 2> >&) const { assert(false);return -1;};
  template<> template<> IGL_INLINE void igl::AABB<Eigen::Matrix<double, -1, 3, 1, -1, 3>, 2>::init (Eigen::MatrixBase<Eigen::Matrix<double, -1, 3, 1, -1, 3> > const&, Eigen::MatrixBase<Eigen::Matrix<int, -1, 3, 1, -1, 3> > const&) { assert(false);};
  template<> template<> IGL_INLINE void igl::AABB<Eigen::Matrix<float, -1, 3, 0, -1, 3>, 2>::init(Eigen::MatrixBase<Eigen::Matrix<float, -1, 3, 0, -1, 3> > const&, Eigen::MatrixBase<Eigen::Matrix<int, -1, 3, 0, -1, 3> > const&) {assert(false);};
  template<> template<> IGL_INLINE float igl::AABB<Eigen::Matrix<float, -1, 3, 0, -1, 3>, 2>::squared_distance(Eigen::MatrixBase<Eigen::Matrix<float, -1, 3, 0, -1, 3> > const&, Eigen::MatrixBase<Eigen::Matrix<int, -1, 3, 0, -1, 3> > const&, Eigen::Matrix<float, 1, 2, 1, 1, 2> const&, float, float, int&, Eigen::PlainObjectBase<Eigen::Matrix<float, 1, 2, 1, 1, 2> >&) const { assert(false);return -1;};
}


#ifdef IGL_STATIC_LIBRARY
// Explicit template instantiation
// generated by autoexplicit.sh
template double igl::AABB<Eigen::Matrix<double, -1, 3, 1, -1, 3>, 3>::squared_distance<Eigen::Matrix<int, -1, 3, 1, -1, 3> >(Eigen::MatrixBase<Eigen::Matrix<double, -1, 3, 1, -1, 3> > const&, Eigen::MatrixBase<Eigen::Matrix<int, -1, 3, 1, -1, 3> > const&, Eigen::Matrix<double, 1, 3, 1, 1, 3> const&, double, double, int&, Eigen::PlainObjectBase<Eigen::Matrix<double, 1, 3, 1, 1, 3> >&) const;
// generated by autoexplicit.sh
template void igl::AABB<Eigen::Matrix<double, -1, 3, 1, -1, 3>, 3>::init<Eigen::Matrix<int, -1, 3, 1, -1, 3> >(Eigen::MatrixBase<Eigen::Matrix<double, -1, 3, 1, -1, 3> > const&, Eigen::MatrixBase<Eigen::Matrix<int, -1, 3, 1, -1, 3> > const&);
// generated by autoexplicit.sh
// generated by autoexplicit.sh
template float igl::AABB<Eigen::Matrix<float, -1, 3, 0, -1, 3>, 3>::squared_distance<Eigen::Matrix<int, -1, 3, 0, -1, 3> >(Eigen::MatrixBase<Eigen::Matrix<float, -1, 3, 0, -1, 3> > const&, Eigen::MatrixBase<Eigen::Matrix<int, -1, 3, 0, -1, 3> > const&, Eigen::Matrix<float, 1, 3, 1, 1, 3> const&, float, float, int&, Eigen::PlainObjectBase<Eigen::Matrix<float, 1, 3, 1, 1, 3> >&) const;
// generated by autoexplicit.sh
// generated by autoexplicit.sh
template void igl::AABB<Eigen::Matrix<float, -1, 3, 0, -1, 3>, 3>::init<Eigen::Matrix<int, -1, 3, 0, -1, 3> >(Eigen::MatrixBase<Eigen::Matrix<float, -1, 3, 0, -1, 3> > const&, Eigen::MatrixBase<Eigen::Matrix<int, -1, 3, 0, -1, 3> > const&);
// generated by autoexplicit.sh
template void igl::AABB<Eigen::Matrix<double, -1, -1, 0, -1, -1>, 3>::serialize<Eigen::Matrix<double, -1, -1, 0, -1, -1>, Eigen::Matrix<double, -1, -1, 0, -1, -1>, Eigen::Matrix<int, -1, 1, 0, -1, 1> >(Eigen::PlainObjectBase<Eigen::Matrix<double, -1, -1, 0, -1, -1> >&, Eigen::PlainObjectBase<Eigen::Matrix<double, -1, -1, 0, -1, -1> >&, Eigen::PlainObjectBase<Eigen::Matrix<int, -1, 1, 0, -1, 1> >&, int) const;
// generated by autoexplicit.sh
template std::vector<int, std::allocator<int> > igl::AABB<Eigen::Matrix<double, -1, -1, 0, -1, -1>, 3>::find<Eigen::Matrix<int, -1, -1, 0, -1, -1>, Eigen::Matrix<double, 1, -1, 1, 1, -1> >(Eigen::MatrixBase<Eigen::Matrix<double, -1, -1, 0, -1, -1> > const&, Eigen::MatrixBase<Eigen::Matrix<int, -1, -1, 0, -1, -1> > const&, Eigen::MatrixBase<Eigen::Matrix<double, 1, -1, 1, 1, -1> > const&, bool) const;
// generated by autoexplicit.sh
template void igl::AABB<Eigen::Matrix<double, -1, -1, 0, -1, -1>, 2>::serialize<Eigen::Matrix<double, -1, -1, 0, -1, -1>, Eigen::Matrix<double, -1, -1, 0, -1, -1>, Eigen::Matrix<int, -1, 1, 0, -1, 1> >(Eigen::PlainObjectBase<Eigen::Matrix<double, -1, -1, 0, -1, -1> >&, Eigen::PlainObjectBase<Eigen::Matrix<double, -1, -1, 0, -1, -1> >&, Eigen::PlainObjectBase<Eigen::Matrix<int, -1, 1, 0, -1, 1> >&, int) const;
// generated by autoexplicit.sh
template std::vector<int, std::allocator<int> > igl::AABB<Eigen::Matrix<double, -1, -1, 0, -1, -1>, 2>::find<Eigen::Matrix<int, -1, -1, 0, -1, -1>, Eigen::Matrix<double, 1, -1, 1, 1, -1> >(Eigen::MatrixBase<Eigen::Matrix<double, -1, -1, 0, -1, -1> > const&, Eigen::MatrixBase<Eigen::Matrix<int, -1, -1, 0, -1, -1> > const&, Eigen::MatrixBase<Eigen::Matrix<double, 1, -1, 1, 1, -1> > const&, bool) const;
// generated by autoexplicit.sh
template void igl::AABB<Eigen::Matrix<double, -1, -1, 0, -1, -1>, 3>::init<Eigen::Matrix<int, -1, -1, 0, -1, -1>, Eigen::Matrix<double, -1, -1, 0, -1, -1>, Eigen::Matrix<double, -1, -1, 0, -1, -1>, Eigen::Matrix<int, -1, 1, 0, -1, 1> >(Eigen::MatrixBase<Eigen::Matrix<double, -1, -1, 0, -1, -1> > const&, Eigen::MatrixBase<Eigen::Matrix<int, -1, -1, 0, -1, -1> > const&, Eigen::MatrixBase<Eigen::Matrix<double, -1, -1, 0, -1, -1> > const&, Eigen::MatrixBase<Eigen::Matrix<double, -1, -1, 0, -1, -1> > const&, Eigen::MatrixBase<Eigen::Matrix<int, -1, 1, 0, -1, 1> > const&, int);
// generated by autoexplicit.sh
template void igl::AABB<Eigen::Matrix<double, -1, -1, 0, -1, -1>, 2>::init<Eigen::Matrix<int, -1, -1, 0, -1, -1>, Eigen::Matrix<double, -1, -1, 0, -1, -1>, Eigen::Matrix<double, -1, -1, 0, -1, -1>, Eigen::Matrix<int, -1, 1, 0, -1, 1> >(Eigen::MatrixBase<Eigen::Matrix<double, -1, -1, 0, -1, -1> > const&, Eigen::MatrixBase<Eigen::Matrix<int, -1, -1, 0, -1, -1> > const&, Eigen::MatrixBase<Eigen::Matrix<double, -1, -1, 0, -1, -1> > const&, Eigen::MatrixBase<Eigen::Matrix<double, -1, -1, 0, -1, -1> > const&, Eigen::MatrixBase<Eigen::Matrix<int, -1, 1, 0, -1, 1> > const&, int);
// generated by autoexplicit.sh
template float igl::AABB<Eigen::Matrix<float, -1, 3, 1, -1, 3>, 3>::squared_distance<Eigen::Matrix<int, -1, 3, 1, -1, 3> >(Eigen::MatrixBase<Eigen::Matrix<float, -1, 3, 1, -1, 3> > const&, Eigen::MatrixBase<Eigen::Matrix<int, -1, 3, 1, -1, 3> > const&, Eigen::Matrix<float, 1, 3, 1, 1, 3> const&, int&, Eigen::PlainObjectBase<Eigen::Matrix<float, 1, 3, 1, 1, 3> >&) const;
// generated by autoexplicit.sh
template void igl::AABB<Eigen::Matrix<double, -1, -1, 0, -1, -1>, 3>::squared_distance<Eigen::Matrix<int, -1, -1, 0, -1, -1>, Eigen::Matrix<double, -1, -1, 0, -1, -1>, Eigen::Matrix<double, -1, -1, 0, -1, -1>, Eigen::Matrix<int, -1, -1, 0, -1, -1>, Eigen::Matrix<double, -1, -1, 0, -1, -1> >(Eigen::MatrixBase<Eigen::Matrix<double, -1, -1, 0, -1, -1> > const&, Eigen::MatrixBase<Eigen::Matrix<int, -1, -1, 0, -1, -1> > const&, Eigen::MatrixBase<Eigen::Matrix<double, -1, -1, 0, -1, -1> > const&, Eigen::PlainObjectBase<Eigen::Matrix<double, -1, -1, 0, -1, -1> >&, Eigen::PlainObjectBase<Eigen::Matrix<int, -1, -1, 0, -1, -1> >&, Eigen::PlainObjectBase<Eigen::Matrix<double, -1, -1, 0, -1, -1> >&) const;
// generated by autoexplicit.sh
template void igl::AABB<Eigen::Matrix<double, -1, -1, 0, -1, -1>, 3>::squared_distance<Eigen::Matrix<int, -1, -1, 0, -1, -1>, Eigen::Matrix<double, -1, -1, 0, -1, -1>, Eigen::Matrix<double, -1, 1, 0, -1, 1>, Eigen::Matrix<long, -1, 1, 0, -1, 1>, Eigen::Matrix<double, -1, 3, 0, -1, 3> >(Eigen::MatrixBase<Eigen::Matrix<double, -1, -1, 0, -1, -1> > const&, Eigen::MatrixBase<Eigen::Matrix<int, -1, -1, 0, -1, -1> > const&, Eigen::MatrixBase<Eigen::Matrix<double, -1, -1, 0, -1, -1> > const&, Eigen::PlainObjectBase<Eigen::Matrix<double, -1, 1, 0, -1, 1> >&, Eigen::PlainObjectBase<Eigen::Matrix<long, -1, 1, 0, -1, 1> >&, Eigen::PlainObjectBase<Eigen::Matrix<double, -1, 3, 0, -1, 3> >&) const;
// generated by autoexplicit.sh
template void igl::AABB<Eigen::Matrix<double, -1, -1, 0, -1, -1>, 3>::squared_distance<Eigen::Matrix<int, -1, -1, 0, -1, -1>, Eigen::Matrix<double, -1, -1, 0, -1, -1>, Eigen::Matrix<double, -1, 1, 0, -1, 1>, Eigen::Matrix<int, -1, 1, 0, -1, 1>, Eigen::Matrix<double, -1, -1, 0, -1, -1> >(Eigen::MatrixBase<Eigen::Matrix<double, -1, -1, 0, -1, -1> > const&, Eigen::MatrixBase<Eigen::Matrix<int, -1, -1, 0, -1, -1> > const&, Eigen::MatrixBase<Eigen::Matrix<double, -1, -1, 0, -1, -1> > const&, Eigen::PlainObjectBase<Eigen::Matrix<double, -1, 1, 0, -1, 1> >&, Eigen::PlainObjectBase<Eigen::Matrix<int, -1, 1, 0, -1, 1> >&, Eigen::PlainObjectBase<Eigen::Matrix<double, -1, -1, 0, -1, -1> >&) const;
// generated by autoexplicit.sh
template double igl::AABB<Eigen::Matrix<double, -1, -1, 0, -1, -1>, 3>::squared_distance<Eigen::Matrix<int, -1, -1, 0, -1, -1> >(Eigen::MatrixBase<Eigen::Matrix<double, -1, -1, 0, -1, -1> > const&, Eigen::MatrixBase<Eigen::Matrix<int, -1, -1, 0, -1, -1> > const&, Eigen::Matrix<double, 1, 3, 1, 1, 3> const&, int&, Eigen::PlainObjectBase<Eigen::Matrix<double, 1, 3, 1, 1, 3> >&) const;
// generated by autoexplicit.sh
template void igl::AABB<Eigen::Matrix<double, -1, -1, 0, -1, -1>, 2>::squared_distance<Eigen::Matrix<int, -1, -1, 0, -1, -1>, Eigen::Matrix<double, -1, -1, 0, -1, -1>, Eigen::Matrix<double, -1, -1, 0, -1, -1>, Eigen::Matrix<int, -1, -1, 0, -1, -1>, Eigen::Matrix<double, -1, -1, 0, -1, -1> >(Eigen::MatrixBase<Eigen::Matrix<double, -1, -1, 0, -1, -1> > const&, Eigen::MatrixBase<Eigen::Matrix<int, -1, -1, 0, -1, -1> > const&, Eigen::MatrixBase<Eigen::Matrix<double, -1, -1, 0, -1, -1> > const&, Eigen::PlainObjectBase<Eigen::Matrix<double, -1, -1, 0, -1, -1> >&, Eigen::PlainObjectBase<Eigen::Matrix<int, -1, -1, 0, -1, -1> >&, Eigen::PlainObjectBase<Eigen::Matrix<double, -1, -1, 0, -1, -1> >&) const;
// generated by autoexplicit.sh
template void igl::AABB<Eigen::Matrix<double, -1, -1, 0, -1, -1>, 2>::squared_distance<Eigen::Matrix<int, -1, -1, 0, -1, -1>, Eigen::Matrix<double, -1, -1, 0, -1, -1>, Eigen::Matrix<double, -1, 1, 0, -1, 1>, Eigen::Matrix<long, -1, 1, 0, -1, 1>, Eigen::Matrix<double, -1, 3, 0, -1, 3> >(Eigen::MatrixBase<Eigen::Matrix<double, -1, -1, 0, -1, -1> > const&, Eigen::MatrixBase<Eigen::Matrix<int, -1, -1, 0, -1, -1> > const&, Eigen::MatrixBase<Eigen::Matrix<double, -1, -1, 0, -1, -1> > const&, Eigen::PlainObjectBase<Eigen::Matrix<double, -1, 1, 0, -1, 1> >&, Eigen::PlainObjectBase<Eigen::Matrix<long, -1, 1, 0, -1, 1> >&, Eigen::PlainObjectBase<Eigen::Matrix<double, -1, 3, 0, -1, 3> >&) const;
// generated by autoexplicit.sh
template void igl::AABB<Eigen::Matrix<double, -1, -1, 0, -1, -1>, 2>::squared_distance<Eigen::Matrix<int, -1, -1, 0, -1, -1>, Eigen::Matrix<double, -1, -1, 0, -1, -1>, Eigen::Matrix<double, -1, 1, 0, -1, 1>, Eigen::Matrix<int, -1, 1, 0, -1, 1>, Eigen::Matrix<double, -1, -1, 0, -1, -1> >(Eigen::MatrixBase<Eigen::Matrix<double, -1, -1, 0, -1, -1> > const&, Eigen::MatrixBase<Eigen::Matrix<int, -1, -1, 0, -1, -1> > const&, Eigen::MatrixBase<Eigen::Matrix<double, -1, -1, 0, -1, -1> > const&, Eigen::PlainObjectBase<Eigen::Matrix<double, -1, 1, 0, -1, 1> >&, Eigen::PlainObjectBase<Eigen::Matrix<int, -1, 1, 0, -1, 1> >&, Eigen::PlainObjectBase<Eigen::Matrix<double, -1, -1, 0, -1, -1> >&) const;
// generated by autoexplicit.sh
template double igl::AABB<Eigen::Matrix<double, -1, -1, 0, -1, -1>, 2>::squared_distance<Eigen::Matrix<int, -1, -1, 0, -1, -1> >(Eigen::MatrixBase<Eigen::Matrix<double, -1, -1, 0, -1, -1> > const&, Eigen::MatrixBase<Eigen::Matrix<int, -1, -1, 0, -1, -1> > const&, Eigen::Matrix<double, 1, 2, 1, 1, 2> const&, int&, Eigen::PlainObjectBase<Eigen::Matrix<double, 1, 2, 1, 1, 2> >&) const;
// generated by autoexplicit.sh
template void igl::AABB<Eigen::Matrix<float, -1, 3, 1, -1, 3>, 3>::init<Eigen::Matrix<int, -1, 3, 1, -1, 3> >(Eigen::MatrixBase<Eigen::Matrix<float, -1, 3, 1, -1, 3> > const&, Eigen::MatrixBase<Eigen::Matrix<int, -1, 3, 1, -1, 3> > const&);
// generated by autoexplicit.sh
template void igl::AABB<Eigen::Matrix<double, -1, -1, 0, -1, -1>, 3>::init<Eigen::Matrix<int, -1, -1, 0, -1, -1> >(Eigen::MatrixBase<Eigen::Matrix<double, -1, -1, 0, -1, -1> > const&, Eigen::MatrixBase<Eigen::Matrix<int, -1, -1, 0, -1, -1> > const&);
// generated by autoexplicit.sh
template void igl::AABB<Eigen::Matrix<double, -1, -1, 0, -1, -1>, 2>::init<Eigen::Matrix<int, -1, -1, 0, -1, -1> >(Eigen::MatrixBase<Eigen::Matrix<double, -1, -1, 0, -1, -1> > const&, Eigen::MatrixBase<Eigen::Matrix<int, -1, -1, 0, -1, -1> > const&);
template double igl::AABB<Eigen::Matrix<double, -1, -1, 0, -1, -1>, 3>::squared_distance<Eigen::Matrix<int, -1, -1, 0, -1, -1> >(Eigen::MatrixBase<Eigen::Matrix<double, -1, -1, 0, -1, -1> > const&, Eigen::MatrixBase<Eigen::Matrix<int, -1, -1, 0, -1, -1> > const&, Eigen::Matrix<double, 1, 3, 1, 1, 3> const&, double, int&, Eigen::PlainObjectBase<Eigen::Matrix<double, 1, 3, 1, 1, 3> >&) const;
#endif<|MERGE_RESOLUTION|>--- conflicted
+++ resolved
@@ -402,11 +402,7 @@
     {
       int i_right;
       RowVectorDIMS c_right = c;
-<<<<<<< HEAD
-      Scalar sqr_d_right = 
-=======
       Scalar sqr_d_right =
->>>>>>> 153db726
         m_right->squared_distance(V,Ele,p,low_sqr_d,sqr_d,i_right,c_right);
       this->set_min(p,sqr_d_right,i_right,c_right,sqr_d,i,c);
       looked_right = true;
