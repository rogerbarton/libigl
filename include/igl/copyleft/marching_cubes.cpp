--- conflicted
+++ resolved
@@ -198,7 +198,6 @@
       // get point indices of corner vertices
       for (int i=0; i<8; ++i)
       {
-<<<<<<< HEAD
         // get cube coordinates
         unsigned int _idx = cube_it;
         unsigned int X(x_res-1), Y(y_res-1);
@@ -209,12 +208,6 @@
         _idx = x + y*x_res + z*x_res*y_res;
         // add offset
         corner[i] = _idx + offsets_[i];
-=======
-        if (values(cube[i]) > isovalue)
-        {
-          cubetype |= (1<<i);
-        }
->>>>>>> bbfc8892
       }
       add_cube(value_fun,points,isovalue,corner,vertices,num_vertices,faces,num_faces,edge2vertex);
     }
@@ -386,14 +379,8 @@
     // generate new vertex
     const Eigen::Matrix<typename DerivedPoints::Scalar, 1, 3> & p0 = points.row(i0);
     const Eigen::Matrix<typename DerivedPoints::Scalar, 1, 3> & p1 = points.row(i1);
-<<<<<<< HEAD
     typename DerivedValues::Scalar s0 = fabs(values[i0]-isovalue);
     typename DerivedValues::Scalar s1 = fabs(values[i1]-isovalue);
-=======
-
-    typename DerivedValues::Scalar s0 = fabs(values(i0));
-    typename DerivedValues::Scalar s1 = fabs(values(i1));
->>>>>>> bbfc8892
     typename DerivedValues::Scalar t  = s0 / (s0+s1);
     num_vertices++;
     if (num_vertices > vertices.rows())
