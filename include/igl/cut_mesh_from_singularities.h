// This file is part of libigl, a simple c++ geometry processing library.
//
// Copyright (C) 2014 Daniele Panozzo <daniele.panozzo@gmail.com>, Olga Diamanti <olga.diam@gmail.com>
//
// This Source Code Form is subject to the terms of the Mozilla Public License
// v. 2.0. If a copy of the MPL was not distributed with this file, You can
// obtain one at http://mozilla.org/MPL/2.0/.

#ifndef IGL_CUT_MESH_FROM_SINGULARITIES_H
#define IGL_CUT_MESH_FROM_SINGULARITIES_H
#include "igl_inline.h"
#include <Eigen/Core>
namespace igl
{
  // Given a mesh (V,F) and the integer mismatch of a cross field per edge (MMatch),
  // finds the cut_graph connecting the singularities (seams) and the degree of the singularities
  // singularity_index
  //
  // Input:
  // V:                 #V by 3 list of mesh vertex positions
  // F:                 #F by 3 list of faces
  // MMatch:            #F by 3 list of per corner integer mismatch
  // seams:             #F by 3 list of per corner booleans that denotes if an edge is a seam or not
  //
<<<<<<< HEAD
  // TODO: make the name of the variables consistent in the cpp

=======
>>>>>>> 415b35c2
  template <typename DerivedV, typename DerivedF, typename DerivedM, typename DerivedO>
  IGL_INLINE void cut_mesh_from_singularities(const Eigen::PlainObjectBase<DerivedV> &V,
                                                   const Eigen::PlainObjectBase<DerivedF> &F,
                                                   const Eigen::PlainObjectBase<DerivedM> &MMatch,
                                                   Eigen::PlainObjectBase<DerivedO> &seams);
}
#ifndef IGL_STATIC_LIBRARY
#include "cut_mesh_from_singularities.cpp"
#endif

#endif<|MERGE_RESOLUTION|>--- conflicted
+++ resolved
@@ -22,11 +22,6 @@
   // MMatch:            #F by 3 list of per corner integer mismatch
   // seams:             #F by 3 list of per corner booleans that denotes if an edge is a seam or not
   //
-<<<<<<< HEAD
-  // TODO: make the name of the variables consistent in the cpp
-
-=======
->>>>>>> 415b35c2
   template <typename DerivedV, typename DerivedF, typename DerivedM, typename DerivedO>
   IGL_INLINE void cut_mesh_from_singularities(const Eigen::PlainObjectBase<DerivedV> &V,
                                                    const Eigen::PlainObjectBase<DerivedF> &F,
