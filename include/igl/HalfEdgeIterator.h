--- conflicted
+++ resolved
@@ -31,11 +31,7 @@
         int _ei,
         bool _reverse = false
         )
-<<<<<<< HEAD
-    : F(_F), FF(_FF), FFi(_FFi), fi(_fi), ei(_ei), reverse(_reverse)
-=======
     : fi(_fi), ei(_ei), reverse(_reverse), F(_F), FF(_FF), FFi(_FFi)
->>>>>>> a2d34a62
     {}
 
     // Change Face
