// This file is part of libigl, a simple c++ geometry processing library.
// 
// Copyright (C) 2013 Alec Jacobson <alecjacobson@gmail.com>
//               2014 Christian Schüller <schuellchr@gmail.com>
// 
// This Source Code Form is subject to the terms of the Mozilla Public License 
// v. 2.0. If a copy of the MPL was not distributed with this file, You can 
// obtain one at http://mozilla.org/MPL/2.0/.
// igl function interface for Embree2.2
//
// Necessary changes to switch from previous Embree versions:
// * Use igl:Hit instead of embree:Hit (where id0 -> id)
// * For Embree2.2
// * Uncomment #define __USE_RAY_MASK__ in platform.h to enable masking

#ifndef IGL_EMBREE_EMBREE_INTERSECTOR_H
#define IGL_EMBREE_EMBREE_INTERSECTOR_H

#include "Hit.h"
#include <Eigen/Geometry>
#include <Eigen/Core>
#include <Eigen/Geometry>

#include <embree2/rtcore.h>
#include <embree2/rtcore_ray.h>
#include <iostream>
#include <vector>

namespace igl
{
  namespace embree
  {
    class EmbreeIntersector
    {
    public:
      // Initialize embree engine. This will be called on instance `init()`
      // calls. If already inited then this function does nothing: it is harmless
      // to call more than once.
      static inline void global_init();
    private:
      // Deinitialize the embree engine.
      static inline void global_deinit();
    public:
      typedef Eigen::Matrix<float,Eigen::Dynamic,3> PointMatrixType;
      typedef Eigen::Matrix<int,Eigen::Dynamic,3> FaceMatrixType;
    public: 
      inline EmbreeIntersector();
    private:
      // Copying and assignment are not allowed.
      inline EmbreeIntersector(const EmbreeIntersector & that);
      inline EmbreeIntersector & operator=(const EmbreeIntersector &);
    public:
      virtual inline ~EmbreeIntersector();
      
      // Initialize with a given mesh.
      //
      // Inputs:
      //   V  #V by 3 list of vertex positions
      //   F  #F by 3 list of Oriented triangles
      // Side effects:
      //   The first time this is ever called the embree engine is initialized.
      inline void init(
        const PointMatrixType& V,
        const FaceMatrixType& F);
  
<<<<<<< HEAD
    // Given a ray find the first hit
    // 
    // Inputs:
    //   origin     3d origin point of ray
    //   direction  3d (not necessarily normalized) direction vector of ray
    //   tnear      start of ray segment
    //   tfar       end of ray segment
    //   masks      a 32 bit mask to identify active geometries.
    // Output:
    //   hit        information about hit
    // Returns true if and only if there was a hit
    inline bool intersectRay(
      const Eigen::RowVector3f& origin, 
      const Eigen::RowVector3f& direction,
      Hit& hit,
      float tnear = 0,
      float tfar = std::numeric_limits<float>::infinity(),
      int mask = 0xFFFFFFFF) const;

    // Given a ray find the first hit
    // This is a conservative hit test where multiple rays within a small radius
    // will be tested and only the closesest hit is returned.
    // 
    // Inputs:
    //   origin     3d origin point of ray
    //   direction  3d (not necessarily normalized) direction vector of ray
    //   tnear      start of ray segment
    //   tfar       end of ray segment
    //   masks      a 32 bit mask to identify active geometries.
    //   geoId      id of geometry mask (default -1 if no: no masking)
    //   closestHit true for gets closest hit, false for furthest hit
    // Output:
    //   hit        information about hit
    // Returns true if and only if there was a hit
    inline bool intersectBeam(
      const Eigen::RowVector3f& origin,
      const Eigen::RowVector3f& direction,
      Hit& hit,
      float tnear = 0,
      float tfar = -1,
      int mask = 0xFFFFFFFF,
      int geoId = -1,
      bool closestHit = true,
	  unsigned int samples = 4) const;

    // Given a ray find all hits in order
    // 
    // Inputs:
    //   origin     3d origin point of ray
    //   direction  3d (not necessarily normalized) direction vector of ray
    //   tnear      start of ray segment
    //   tfar       end of ray segment
    //   masks      a 32 bit mask to identify active geometries.
    // Output:
    //   hit        information about hit
    //   num_rays   number of rays shot (at least one)
    // Returns true if and only if there was a hit
    inline bool intersectRay(
      const Eigen::RowVector3f& origin,
      const Eigen::RowVector3f& direction,
      std::vector<Hit > &hits,
      int& num_rays,
      float tnear = 0,
      float tfar = std::numeric_limits<float>::infinity(),
      int mask = 0xFFFFFFFF) const;

    // Given a ray find the first hit
    // 
    // Inputs:
    //   a    3d first end point of segment
    //   ab   3d vector from a to other endpoint b
    // Output:
    //   hit  information about hit
    // Returns true if and only if there was a hit
    inline bool intersectSegment(
      const Eigen::RowVector3f& a,
      const Eigen::RowVector3f& ab,
      Hit &hit,
      int mask = 0xFFFFFFFF) const;
=======
      // Initialize with a given mesh.
      //
      // Inputs:
      //   V  vector of #V by 3 list of vertex positions for each geometry
      //   F  vector of #F by 3 list of Oriented triangles for each geometry
      //   masks  a 32 bit mask to identify active geometries.
      // Side effects:
      //   The first time this is ever called the embree engine is initialized.
      inline void init(
        const std::vector<const PointMatrixType*>& V,
        const std::vector<const FaceMatrixType*>& F,
        const std::vector<int>& masks);
  
      // Deinitialize embree datasctructures for current mesh.  Also called on
      // destruction: no need to call if you just want to init() once and
      // destroy.
      inline void deinit();
>>>>>>> 471f0c9c
    
      // Given a ray find the first hit
      // 
      // Inputs:
      //   origin     3d origin point of ray
      //   direction  3d (not necessarily normalized) direction vector of ray
      //   tnear      start of ray segment
      //   tfar       end of ray segment
      //   masks      a 32 bit mask to identify active geometries.
      // Output:
      //   hit        information about hit
      // Returns true if and only if there was a hit
      inline bool intersectRay(
        const Eigen::RowVector3f& origin, 
        const Eigen::RowVector3f& direction,
        Hit& hit,
        float tnear = 0,
        float tfar = std::numeric_limits<float>::infinity(),
        int mask = 0xFFFFFFFF) const;
  
      // Given a ray find the first hit
      // This is a conservative hit test where multiple rays within a small radius
      // will be tested and only the closesest hit is returned.
      // 
      // Inputs:
      //   origin     3d origin point of ray
      //   direction  3d (not necessarily normalized) direction vector of ray
      //   tnear      start of ray segment
      //   tfar       end of ray segment
      //   masks      a 32 bit mask to identify active geometries.
      //   geoId      id of geometry mask (default -1 if no: no masking)
      //   closestHit true for gets closest hit, false for furthest hit
      // Output:
      //   hit        information about hit
      // Returns true if and only if there was a hit
      inline bool intersectBeam(
        const Eigen::RowVector3f& origin,
        const Eigen::RowVector3f& direction,
        Hit& hit,
        float tnear = 0,
        float tfar = -1,
        int mask = 0xFFFFFFFF,
        int geoId = -1,
        bool closestHit = true) const;
  
      // Given a ray find all hits in order
      // 
      // Inputs:
      //   origin     3d origin point of ray
      //   direction  3d (not necessarily normalized) direction vector of ray
      //   tnear      start of ray segment
      //   tfar       end of ray segment
      //   masks      a 32 bit mask to identify active geometries.
      // Output:
      //   hit        information about hit
      //   num_rays   number of rays shot (at least one)
      // Returns true if and only if there was a hit
      inline bool intersectRay(
        const Eigen::RowVector3f& origin,
        const Eigen::RowVector3f& direction,
        std::vector<Hit > &hits,
        int& num_rays,
        float tnear = 0,
        float tfar = std::numeric_limits<float>::infinity(),
        int mask = 0xFFFFFFFF) const;
  
      // Given a ray find the first hit
      // 
      // Inputs:
      //   a    3d first end point of segment
      //   ab   3d vector from a to other endpoint b
      // Output:
      //   hit  information about hit
      // Returns true if and only if there was a hit
      inline bool intersectSegment(
        const Eigen::RowVector3f& a,
        const Eigen::RowVector3f& ab,
        Hit &hit,
        int mask = 0xFFFFFFFF) const;
      
    private:
  
      struct Vertex   {float x,y,z,a;};
      struct Triangle {int v0, v1, v2;};
  
      RTCScene scene;
      unsigned geomID;
      Vertex* vertices;
      Triangle* triangles;
      bool initialized;
  
      inline void createRay(
        RTCRay& ray,
        const Eigen::RowVector3f& origin,
        const Eigen::RowVector3f& direction,
        float tnear,
        float tfar,
        int mask) const;
    };
  }
}

// Implementation
#include <igl/EPS.h>
// This unfortunately cannot be a static field of EmbreeIntersector because it
// would depend on the template and then we might end up with initializing
// embree twice. If only there was a way to ask embree if it's already
// initialized...
namespace igl
{
  namespace embree
  {
    // Keeps track of whether the **Global** Embree intersector has been
    // initialized. This should never been done at the global scope.
    static bool EmbreeIntersector_inited = false;
  }
}

inline void igl::embree::EmbreeIntersector::global_init()
{
  if(!EmbreeIntersector_inited)
  {
    rtcInit();
    if(rtcGetError() != RTC_NO_ERROR)
      std::cerr << "Embree: An error occured while initialiting embree core!" << std::endl;
#ifdef IGL_VERBOSE
    else
      std::cerr << "Embree: core initialized." << std::endl;
#endif
    EmbreeIntersector_inited = true;
  }
}

inline void igl::embree::EmbreeIntersector::global_deinit()
{
  EmbreeIntersector_inited = false;
  rtcExit();
}

inline igl::embree::EmbreeIntersector::EmbreeIntersector()
  :
  //scene(NULL),
  geomID(0),
  triangles(NULL),
  vertices(NULL),
  initialized(false)
{
}

inline igl::embree::EmbreeIntersector::EmbreeIntersector(
  const EmbreeIntersector &)
  :// To make -Weffc++ happy
  //scene(NULL),
  geomID(0),
  triangles(NULL),
  vertices(NULL),
  initialized(false)
{
  assert(false && "Embree: Copying EmbreeIntersector is not allowed");
}

inline igl::embree::EmbreeIntersector & igl::embree::EmbreeIntersector::operator=(
  const EmbreeIntersector &)
{
  assert(false && "Embree: Assigning an EmbreeIntersector is not allowed");
  return *this;
}


inline void igl::embree::EmbreeIntersector::init(
  const PointMatrixType& V,
  const FaceMatrixType& F)
{
  std::vector<const PointMatrixType*> Vtemp;
  std::vector<const FaceMatrixType*> Ftemp;
  std::vector<int> masks;
  Vtemp.push_back(&V);
  Ftemp.push_back(&F);
  masks.push_back(0xFFFFFFFF);
  init(Vtemp,Ftemp,masks);
}

inline void igl::embree::EmbreeIntersector::init(
  const std::vector<const PointMatrixType*>& V,
  const std::vector<const FaceMatrixType*>& F,
  const std::vector<int>& masks)
{
  
  if(initialized)
    deinit();
  
  using namespace std;
  global_init();

  if(V.size() == 0 || F.size() == 0)
  {
    std::cerr << "Embree: No geometry specified!";
    return;
  }
  
  // create a scene
  scene = rtcNewScene(RTC_SCENE_ROBUST | RTC_SCENE_HIGH_QUALITY,RTC_INTERSECT1);

  for(int g=0;g<(int)V.size();g++)
  {
    // create triangle mesh geometry in that scene
    geomID = rtcNewTriangleMesh(scene,RTC_GEOMETRY_STATIC,F[g]->rows(),V[g]->rows(),1);

    // fill vertex buffer
    vertices = (Vertex*)rtcMapBuffer(scene,geomID,RTC_VERTEX_BUFFER);
    for(int i=0;i<(int)V[g]->rows();i++)
    {
      vertices[i].x = (float)V[g]->coeff(i,0);
      vertices[i].y = (float)V[g]->coeff(i,1);
      vertices[i].z = (float)V[g]->coeff(i,2);
    }
    rtcUnmapBuffer(scene,geomID,RTC_VERTEX_BUFFER);

    // fill triangle buffer
    triangles = (Triangle*) rtcMapBuffer(scene,geomID,RTC_INDEX_BUFFER);
    for(int i=0;i<(int)F[g]->rows();i++)
    {
      triangles[i].v0 = (int)F[g]->coeff(i,0);
      triangles[i].v1 = (int)F[g]->coeff(i,1);
      triangles[i].v2 = (int)F[g]->coeff(i,2);
    }
    rtcUnmapBuffer(scene,geomID,RTC_INDEX_BUFFER);

    rtcSetMask(scene,geomID,masks[g]);
  }

  rtcCommit(scene);
  
  if(rtcGetError() != RTC_NO_ERROR)
      std::cerr << "Embree: An error occured while initializing the provided geometry!" << endl;
#ifdef IGL_VERBOSE
  else
    std::cerr << "Embree: geometry added." << endl;
#endif

  initialized = true;
}

igl::embree::EmbreeIntersector
::~EmbreeIntersector()
{
  if(initialized)
    deinit();
}

void igl::embree::EmbreeIntersector::deinit()
{
  if(scene)
  {
    rtcDeleteScene(scene);

    if(rtcGetError() != RTC_NO_ERROR)
    {
        std::cerr << "Embree: An error occured while resetting!" << std::endl;
    }
#ifdef IGL_VERBOSE
    else
    {
      std::cerr << "Embree: geometry removed." << std::endl;
    }
#endif
  }
}

inline bool igl::embree::EmbreeIntersector::intersectRay(
  const Eigen::RowVector3f& origin,
  const Eigen::RowVector3f& direction,
  Hit& hit,
  float tnear,
  float tfar,
  int mask) const
{
  RTCRay ray;
  createRay(ray, origin,direction,tnear,tfar,mask);
  
  // shot ray
  rtcIntersect(scene,ray);
#ifdef IGL_VERBOSE
  if(rtcGetError() != RTC_NO_ERROR)
      std::cerr << "Embree: An error occured while resetting!" << std::endl;
#endif
  
  if((unsigned)ray.geomID != RTC_INVALID_GEOMETRY_ID)
  {
    hit.id = ray.primID;
    hit.gid = ray.geomID;
    hit.u = ray.u;
    hit.v = ray.v;
    hit.t = ray.tfar;
    return true;
  }

  return false;
}

inline bool igl::embree::EmbreeIntersector::intersectBeam(
      const Eigen::RowVector3f& origin, 
      const Eigen::RowVector3f& direction,
      Hit& hit,
      float tnear,
      float tfar,
      int mask,
      int geoId,
      bool closestHit,
	  unsigned int samples) const
{
  bool hasHit = false;
  Hit bestHit;

  if(closestHit)
    bestHit.t = std::numeric_limits<float>::max();
  else
    bestHit.t = 0;

  if(hasHit = ((intersectRay(origin,direction,hit,tnear,tfar,mask)) && (hit.gid == geoId || geoId == -1)))
    bestHit = hit;
  
  // sample points around actual ray (conservative hitcheck)
  const float eps= 1e-5;
        
  Eigen::RowVector3f up(0,1,0);
  Eigen::RowVector3f offset = direction.cross(up).normalized();

  Eigen::Matrix3f rot = Eigen::AngleAxis<float>(2*3.14159265358979/samples,direction).toRotationMatrix();
        
  for(int r=0;r<samples;r++)
  {
    if(intersectRay(origin+offset*eps,direction,hit,tnear,tfar,mask) && ((closestHit && (hit.t < bestHit.t)) || (!closestHit && (hit.t > bestHit.t))) && (hit.gid == geoId || geoId == -1))
    {
      bestHit = hit;
      hasHit = true;
    }
    offset = rot*offset.transpose();
  }

  hit = bestHit;
  return hasHit;
}

inline bool 
igl::embree::EmbreeIntersector
::intersectRay(
  const Eigen::RowVector3f& origin, 
  const Eigen::RowVector3f& direction,
  std::vector<Hit > &hits,
  int& num_rays,
  float tnear,
  float tfar,
  int mask) const
{
  using namespace std;
  num_rays = 0;
  hits.clear();
  int last_id0 = -1;
  double self_hits = 0;
  // This epsilon is directly correleated to the number of missed hits, smaller
  // means more accurate and slower
  //const double eps = DOUBLE_EPS;
  const double eps = FLOAT_EPS;
  double min_t = tnear;
  bool large_hits_warned = false;
  RTCRay ray;
  createRay(ray,origin,direction,tnear,std::numeric_limits<float>::infinity(),mask);

  while(true)
  {
    ray.tnear = min_t;
    ray.tfar = tfar;
    ray.geomID = RTC_INVALID_GEOMETRY_ID;
    ray.primID = RTC_INVALID_GEOMETRY_ID;
    ray.instID = RTC_INVALID_GEOMETRY_ID;
    num_rays++;
    rtcIntersect(scene,ray);
    if((unsigned)ray.geomID != RTC_INVALID_GEOMETRY_ID)
    {
      // Hit self again, progressively advance
      if(ray.primID == last_id0 || ray.tfar <= min_t)
      {
        // push min_t a bit more
        //double t_push = pow(2.0,self_hits-4)*(hit.t<eps?eps:hit.t);
        double t_push = pow(2.0,self_hits)*eps;
#ifdef IGL_VERBOSE
        std::cerr << "  t_push: "<<t_push<<endl;
#endif
        //o = o+t_push*d;
        min_t += t_push;
        self_hits++;
      }
      else
      {
        Hit hit;
        hit.id = ray.primID;
        hit.gid = ray.geomID;
        hit.u = ray.u;
        hit.v = ray.v;
        hit.t = ray.tfar;
        hits.push_back(hit);
#ifdef IGL_VERBOSE
        std::cerr << "  t: "<<hit.t<<endl;
#endif
        // Instead of moving origin, just change min_t. That way calculations
        // all use exactly same origin values
        min_t = ray.tfar;

        // reset t_scale
        self_hits = 0;
      }
      last_id0 = ray.primID;
    }
    else
      break; // no more hits
    
    if(hits.size()>1000 && !large_hits_warned)
    {
      std::cout<<"Warning: Large number of hits..."<<endl;
      std::cout<<"[ ";
      for(vector<Hit>::iterator hit = hits.begin(); hit != hits.end();hit++)
      {
        std::cout<<(hit->id+1)<<" ";
      }
      
      std::cout.precision(std::numeric_limits< double >::digits10);
      std::cout<<"[ ";
      
      for(vector<Hit>::iterator hit = hits.begin(); hit != hits.end(); hit++)
      {
        std::cout<<(hit->t)<<endl;;
      }

      std::cout<<"]"<<endl;
      large_hits_warned = true;

      return hits.empty();
    }
  }

  return hits.empty();
}

inline bool 
igl::embree::EmbreeIntersector
::intersectSegment(const Eigen::RowVector3f& a, const Eigen::RowVector3f& ab, Hit &hit, int mask) const
{
  RTCRay ray;
  createRay(ray,a,ab,0,1.0,mask);
  
  rtcIntersect(scene,ray);

  if((unsigned)ray.geomID != RTC_INVALID_GEOMETRY_ID)
  {
    hit.id = ray.primID;
    hit.gid = ray.geomID;
    hit.u = ray.u;
    hit.v = ray.v;
    hit.t = ray.tfar;
    return true;
  }

  return false;
}

inline void
igl::embree::EmbreeIntersector
::createRay(RTCRay& ray, const Eigen::RowVector3f& origin, const Eigen::RowVector3f& direction, float tnear, float tfar, int mask) const
{
  ray.org[0] = origin[0];
  ray.org[1] = origin[1];
  ray.org[2] = origin[2];
  ray.dir[0] = direction[0];
  ray.dir[1] = direction[1];
  ray.dir[2] = direction[2];
  ray.tnear = tnear;
  ray.tfar = tfar;
  ray.geomID = RTC_INVALID_GEOMETRY_ID;
  ray.primID = RTC_INVALID_GEOMETRY_ID;
  ray.instID = RTC_INVALID_GEOMETRY_ID;
  ray.mask = mask;
  ray.time = 0.0f;
}

#endif //EMBREE_INTERSECTOR_H<|MERGE_RESOLUTION|>--- conflicted
+++ resolved
@@ -63,87 +63,6 @@
         const PointMatrixType& V,
         const FaceMatrixType& F);
   
-<<<<<<< HEAD
-    // Given a ray find the first hit
-    // 
-    // Inputs:
-    //   origin     3d origin point of ray
-    //   direction  3d (not necessarily normalized) direction vector of ray
-    //   tnear      start of ray segment
-    //   tfar       end of ray segment
-    //   masks      a 32 bit mask to identify active geometries.
-    // Output:
-    //   hit        information about hit
-    // Returns true if and only if there was a hit
-    inline bool intersectRay(
-      const Eigen::RowVector3f& origin, 
-      const Eigen::RowVector3f& direction,
-      Hit& hit,
-      float tnear = 0,
-      float tfar = std::numeric_limits<float>::infinity(),
-      int mask = 0xFFFFFFFF) const;
-
-    // Given a ray find the first hit
-    // This is a conservative hit test where multiple rays within a small radius
-    // will be tested and only the closesest hit is returned.
-    // 
-    // Inputs:
-    //   origin     3d origin point of ray
-    //   direction  3d (not necessarily normalized) direction vector of ray
-    //   tnear      start of ray segment
-    //   tfar       end of ray segment
-    //   masks      a 32 bit mask to identify active geometries.
-    //   geoId      id of geometry mask (default -1 if no: no masking)
-    //   closestHit true for gets closest hit, false for furthest hit
-    // Output:
-    //   hit        information about hit
-    // Returns true if and only if there was a hit
-    inline bool intersectBeam(
-      const Eigen::RowVector3f& origin,
-      const Eigen::RowVector3f& direction,
-      Hit& hit,
-      float tnear = 0,
-      float tfar = -1,
-      int mask = 0xFFFFFFFF,
-      int geoId = -1,
-      bool closestHit = true,
-	  unsigned int samples = 4) const;
-
-    // Given a ray find all hits in order
-    // 
-    // Inputs:
-    //   origin     3d origin point of ray
-    //   direction  3d (not necessarily normalized) direction vector of ray
-    //   tnear      start of ray segment
-    //   tfar       end of ray segment
-    //   masks      a 32 bit mask to identify active geometries.
-    // Output:
-    //   hit        information about hit
-    //   num_rays   number of rays shot (at least one)
-    // Returns true if and only if there was a hit
-    inline bool intersectRay(
-      const Eigen::RowVector3f& origin,
-      const Eigen::RowVector3f& direction,
-      std::vector<Hit > &hits,
-      int& num_rays,
-      float tnear = 0,
-      float tfar = std::numeric_limits<float>::infinity(),
-      int mask = 0xFFFFFFFF) const;
-
-    // Given a ray find the first hit
-    // 
-    // Inputs:
-    //   a    3d first end point of segment
-    //   ab   3d vector from a to other endpoint b
-    // Output:
-    //   hit  information about hit
-    // Returns true if and only if there was a hit
-    inline bool intersectSegment(
-      const Eigen::RowVector3f& a,
-      const Eigen::RowVector3f& ab,
-      Hit &hit,
-      int mask = 0xFFFFFFFF) const;
-=======
       // Initialize with a given mesh.
       //
       // Inputs:
@@ -161,7 +80,6 @@
       // destruction: no need to call if you just want to init() once and
       // destroy.
       inline void deinit();
->>>>>>> 471f0c9c
     
       // Given a ray find the first hit
       // 
@@ -470,8 +388,7 @@
       float tfar,
       int mask,
       int geoId,
-      bool closestHit,
-	  unsigned int samples) const
+      bool closestHit) const
 {
   bool hasHit = false;
   Hit bestHit;
@@ -485,14 +402,15 @@
     bestHit = hit;
   
   // sample points around actual ray (conservative hitcheck)
-  const float eps= 1e-5;
+  float eps= 1e-5;
+  int density = 4;
         
   Eigen::RowVector3f up(0,1,0);
   Eigen::RowVector3f offset = direction.cross(up).normalized();
 
-  Eigen::Matrix3f rot = Eigen::AngleAxis<float>(2*3.14159265358979/samples,direction).toRotationMatrix();
+  Eigen::Matrix3f rot = Eigen::AngleAxis<float>(2*3.14159265358979/density,direction).toRotationMatrix();
         
-  for(int r=0;r<samples;r++)
+  for(int r=0;r<density;r++)
   {
     if(intersectRay(origin+offset*eps,direction,hit,tnear,tfar,mask) && ((closestHit && (hit.t < bestHit.t)) || (!closestHit && (hit.t > bestHit.t))) && (hit.gid == geoId || geoId == -1))
     {
@@ -548,9 +466,9 @@
         // push min_t a bit more
         //double t_push = pow(2.0,self_hits-4)*(hit.t<eps?eps:hit.t);
         double t_push = pow(2.0,self_hits)*eps;
-#ifdef IGL_VERBOSE
-        std::cerr << "  t_push: "<<t_push<<endl;
-#endif
+        #ifdef IGL_VERBOSE
+        std::cerr<<"  t_push: "<<t_push<<endl;
+        #endif
         //o = o+t_push*d;
         min_t += t_push;
         self_hits++;
@@ -565,7 +483,7 @@
         hit.t = ray.tfar;
         hits.push_back(hit);
 #ifdef IGL_VERBOSE
-        std::cerr << "  t: "<<hit.t<<endl;
+        std::cerr<<"  t: "<<hit.t<<endl;
 #endif
         // Instead of moving origin, just change min_t. That way calculations
         // all use exactly same origin values
