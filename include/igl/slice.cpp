--- conflicted
+++ resolved
@@ -8,14 +8,8 @@
 #include "slice.h"
 #include "colon.h"
 
+#include <vector>
 #include <unsupported/Eigen/SparseExtra>
-#include <Eigen/Sparse>
-#include <vector>
-<<<<<<< HEAD
-#include <complex>
-=======
-#include <unsupported/Eigen/SparseExtra>
->>>>>>> 2482eaad
 
 template <typename T>
 IGL_INLINE void igl::slice(
@@ -86,7 +80,7 @@
   // handled here (although it's not clear if there is a performance gain when
   // the #removals >> #remains). If this is sufficiently faster than the
   // correct code above, one could test whether all entries in R and C are
-  // unique and apply the permutation version if appropriate.
+  // unique and apply the permutation version if appropriate. 
   //
 
   int xm = X.rows();
