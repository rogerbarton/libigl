--- conflicted
+++ resolved
@@ -15,64 +15,6 @@
 #include <igl/parula.h>
 #include <igl/per_vertex_normals.h>
 
-<<<<<<< HEAD
-#ifdef ENABLE_SERIALIZATION
-#include <igl/serialize.h>
-namespace igl {
-  namespace serialization {
-
-    IGL_INLINE void serialization(bool s,igl::viewer::ViewerData& obj,std::vector<char>& buffer)
-    {
-      SERIALIZE_MEMBER(V);
-      SERIALIZE_MEMBER(F);
-
-      SERIALIZE_MEMBER(F_normals);
-      SERIALIZE_MEMBER(F_material_ambient);
-      SERIALIZE_MEMBER(F_material_diffuse);
-      SERIALIZE_MEMBER(F_material_specular);
-
-      SERIALIZE_MEMBER(V_normals);
-      SERIALIZE_MEMBER(V_material_ambient);
-      SERIALIZE_MEMBER(V_material_diffuse);
-      SERIALIZE_MEMBER(V_material_specular);
-
-      SERIALIZE_MEMBER(V_uv);
-      SERIALIZE_MEMBER(F_uv);
-
-      SERIALIZE_MEMBER(texture_R);
-      SERIALIZE_MEMBER(texture_G);
-      SERIALIZE_MEMBER(texture_B);
-      SERIALIZE_MEMBER(texture_A);
-
-      SERIALIZE_MEMBER(lines);
-      SERIALIZE_MEMBER(points);
-
-      SERIALIZE_MEMBER(labels_positions);
-      SERIALIZE_MEMBER(labels_strings);
-
-      SERIALIZE_MEMBER(dirty);
-
-      SERIALIZE_MEMBER(face_based);
-    }
-
-    template<>
-    IGL_INLINE void serialize(const igl::viewer::ViewerData& obj,std::vector<char>& buffer)
-    {
-      serialization(true,const_cast<igl::viewer::ViewerData&>(obj),buffer);
-    }
-
-    template<>
-    IGL_INLINE void deserialize(igl::viewer::ViewerData& obj,const std::vector<char>& buffer)
-    {
-      serialization(false,obj,const_cast<std::vector<char>&>(buffer));
-      obj.dirty = igl::viewer::ViewerData::DIRTY_ALL;
-    }
-  }
-}
-#endif
-
-=======
->>>>>>> 85b2887a
 IGL_INLINE igl::viewer::ViewerData::ViewerData()
 : dirty(DIRTY_ALL)
 {
