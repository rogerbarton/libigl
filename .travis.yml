dist: trusty
sudo: true
language: cpp
cache: ccache
addons:
  apt:
    sources:
    - ubuntu-toolchain-r-test
    packages:
    - g++-7
    - gcc-7
    - libblas-dev
    - libboost-filesystem-dev
    - libboost-system-dev
    - libboost-thread-dev
    - libglu1-mesa-dev
    - liblapack-dev
    - libmpfr-dev
    - xorg-dev
  homebrew:
    packages:
    - ccache
matrix:
  include:
  - os: linux
    compiler: gcc # 4.8.4 by default on Trusty
    env:
    - MATRIX_EVAL="export CONFIG=Release"
  - os: linux
    compiler: gcc-7
    env:
    - MATRIX_EVAL="export CC=gcc-7 CXX=g++-7 CONFIG=Release"
  - os: linux # same config like above but with -DLIBIGL_USE_STATIC_LIBRARY=OFF to test static and header-only builds
    compiler: gcc-7
    env:
    - MATRIX_EVAL="export CC=gcc-7 CXX=g++-7 CONFIG=Release CMAKE_EXTRA='-DLIBIGL_USE_STATIC_LIBRARY=OFF'"
  - os: osx
    osx_image: xcode10.2
    compiler: clang
    env:
    - MATRIX_EVAL="export CONFIG=Debug LIBIGL_NUM_THREADS=1"
  - os: osx # same config like above but with -DLIBIGL_USE_STATIC_LIBRARY=OFF to test static and header-only builds
    osx_image: xcode10.2
    compiler: clang
    env:
<<<<<<< HEAD
    - MATRIX_EVAL="export CONFIG=Debug LIBIGL_NUM_THREADS=1 CMAKE_EXTRA='-DLIBIGL_USE_STATIC_LIBRARY=OFF'"
=======
    - MATRIX_EVAL="export CONFIG=Debug PYTHON=python3 LIBIGL_NUM_THREADS=1 CMAKE_EXTRA='-DLIBIGL_USE_STATIC_LIBRARY=OFF'"
  - os: osx
    osx_image: xcode10.2
    compiler: clang
    env:
    - MATRIX_EVAL="export CONFIG=Debug PYTHON=python3 LIBIGL_NUM_THREADS=1 CMAKE_EXTRA='-DLIBIGL_EIGEN_VERSION=3.3.7'""
>>>>>>> 7c784ab9

install:
- if [[ "$TRAVIS_OS_NAME" == "osx" ]]; then export PATH="/usr/local/opt/ccache/libexec:$PATH"; fi
- eval "${MATRIX_EVAL}"
- ccache --max-size=5.0G
- ccache -V && ccache --show-stats && ccache --zero-stats

script:
# Tutorials and tests
- mkdir build
- pushd build
- cmake ${CMAKE_EXTRA}
    -DCMAKE_BUILD_TYPE=$CONFIG
    -DLIBIGL_CHECK_UNDEFINED=ON
    -DLIBIGL_WITH_CGAL=ON
    ../
- make -j 2
- ctest --verbose
- popd
- rm -rf build
- ccache --show-stats<|MERGE_RESOLUTION|>--- conflicted
+++ resolved
@@ -43,16 +43,12 @@
     osx_image: xcode10.2
     compiler: clang
     env:
-<<<<<<< HEAD
     - MATRIX_EVAL="export CONFIG=Debug LIBIGL_NUM_THREADS=1 CMAKE_EXTRA='-DLIBIGL_USE_STATIC_LIBRARY=OFF'"
-=======
-    - MATRIX_EVAL="export CONFIG=Debug PYTHON=python3 LIBIGL_NUM_THREADS=1 CMAKE_EXTRA='-DLIBIGL_USE_STATIC_LIBRARY=OFF'"
   - os: osx
     osx_image: xcode10.2
     compiler: clang
     env:
     - MATRIX_EVAL="export CONFIG=Debug PYTHON=python3 LIBIGL_NUM_THREADS=1 CMAKE_EXTRA='-DLIBIGL_EIGEN_VERSION=3.3.7'""
->>>>>>> 7c784ab9
 
 install:
 - if [[ "$TRAVIS_OS_NAME" == "osx" ]]; then export PATH="/usr/local/opt/ccache/libexec:$PATH"; fi
