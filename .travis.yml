--- conflicted
+++ resolved
@@ -19,11 +19,8 @@
         - liblapack-dev
         - xorg-dev
         - libglu1-mesa-dev
-<<<<<<< HEAD
-=======
         - python3-setuptools
         - libpython3-dev
->>>>>>> 8a7d356d
     env:
     - MATRIX_EVAL="export CONFIG=Debug && CHECK_UNDEFINED=ON && PYTHON=python3"
   - os: linux
@@ -43,14 +40,6 @@
         - liblapack-dev
         - xorg-dev
         - libglu1-mesa-dev
-<<<<<<< HEAD
-    env:
-    - MATRIX_EVAL="export CC=gcc-7 && CXX=g++-7 && CONFIG=Debug && CHECK_UNDEFINED=OFF && PYTHON=python3"
-  - os: osx
-    compiler: clang
-    env:
-    - MATRIX_EVAL="export CONFIG=Debug && CHECK_UNDEFINED=OFF && PYTHON=python"
-=======
         - python3-setuptools
         - libpython3-dev
     env:
@@ -59,7 +48,6 @@
     compiler: clang
     env:
     - MATRIX_EVAL="export CONFIG=Debug && CHECK_UNDEFINED=ON && PYTHON=python3"
->>>>>>> 8a7d356d
 
 install:
 - if [[ "$TRAVIS_OS_NAME" == "osx" ]]; then brew install ccache; fi
@@ -71,16 +59,8 @@
 script:
 # Python bindings
 - cd python
-<<<<<<< HEAD
-- mkdir build
-- cd build
-- cmake -DCMAKE_BUILD_TYPE=$CONFIG -DLIBIGL_WITH_EMBREE=OFF -DLIBIGL_USE_STATIC_LIBRARY=ON -DCHECK_UNDEFINED=${CHECK_UNDEFINED} ../
-- make -j 2
-- cd ../tutorial
-=======
 - ${PYTHON} setup.py develop --user -- -DCMAKE_BUILD_TYPE=${CONFIG} -DLIBIGL_WITH_EMBREE=OFF -DLIBIGL_USE_STATIC_LIBRARY=ON -DCHECK_UNDEFINED=${CHECK_UNDEFINED}
 - cd tutorial
->>>>>>> 8a7d356d
 - ${PYTHON} 101_FileIO.py
 - cd ../../
 - rm -rf python/build
